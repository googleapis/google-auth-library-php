<?php
/*
 * Copyright 2024 Google Inc.
 *
 * Licensed under the Apache License, Version 2.0 (the "License");
 * you may not use this file except in compliance with the License.
 * You may obtain a copy of the License at
 *
 *     http://www.apache.org/licenses/LICENSE-2.0
 *
 * Unless required by applicable law or agreed to in writing, software
 * distributed under the License is distributed on an "AS IS" BASIS,
 * WITHOUT WARRANTIES OR CONDITIONS OF ANY KIND, either express or implied.
 * See the License for the specific language governing permissions and
 * limitations under the License.
 */

namespace Google\Auth\Tests;

use Google\Auth\Credentials\GCECredentials;
use Google\Auth\Credentials\ImpersonatedServiceAccountCredentials;
use Google\Auth\Credentials\ServiceAccountCredentials;
use Google\Auth\Credentials\ServiceAccountJwtAccessCredentials;
use Google\Auth\Credentials\UserRefreshCredentials;
use Google\Auth\MetricsTrait;
use GuzzleHttp\Psr7\Response;
use GuzzleHttp\Psr7\Utils;
use PHPUnit\Framework\TestCase;
use Prophecy\PhpUnit\ProphecyTrait;

class ObservabilityMetricsTest extends TestCase
{
    use ProphecyTrait;

    private static $headerKey = 'x-goog-api-client';

    private $langAndVersion;

    private $jsonTokens;

    public function setUp(): void
    {
        $updateMetadataTraitImpl = new class() {
            use MetricsTrait {
                getVersion as public;
            }
        };
        $this->langAndVersion = sprintf(
            'gl-php/%s auth/%s',
            PHP_VERSION,
            $updateMetadataTraitImpl::getVersion()
        );
        $this->jsonTokens = json_encode(['access_token' => '1/abdef1234567890', 'expires_in' => '57']);
    }

    /**
     * @dataProvider tokenRequestType
     */
    public function testGCECredentials($scope, $targetAudience, $requestTypeHeaderValue)
    {
        $handlerCalled = false;
        $jsonTokens = $this->jsonTokens;
        $handler = getHandler([
            new Response(200, [GCECredentials::FLAVOR_HEADER => 'Google']),
            function ($request, $options) use (
                $jsonTokens,
                &$handlerCalled,
                $requestTypeHeaderValue
            ) {
                $handlerCalled = true;
                // This confirms that token endpoint requests have proper observability metric headers
                $this->assertStringContainsString(
                    sprintf('%s %s cred-type/mds', $this->langAndVersion, $requestTypeHeaderValue),
                    $request->getHeaderLine(self::$headerKey)
                );
                return new Response(200, [], Utils::streamFor($jsonTokens));
            }
        ]);

        $gceCred = new GCECredentials(null, $scope, $targetAudience);
        $this->assertUpdateMetadata($gceCred, $handler, 'mds', $handlerCalled);
    }

    /**
     * @dataProvider tokenRequestType
     */
    public function testServiceAccountCredentials($scope, $targetAudience, $requestTypeHeaderValue)
    {
        $keyFile = __DIR__ . '/fixtures3/service_account_credentials.json';
        $handlerCalled = false;
        $handler = $this->getCustomHandler('sa', $requestTypeHeaderValue, $handlerCalled);

        $sa = new ServiceAccountCredentials(
            $scope,
            $keyFile,
            null,
            $targetAudience
        );
        $this->assertUpdateMetadata($sa, $handler, 'sa', $handlerCalled);
    }

    /**
     * ServiceAccountJwtAccessCredentials creates the jwt token within library hence
     * they don't have any observability metrics header check for token endpoint requests.
     */
    public function testServiceAccountJwtAccessCredentials()
    {
        $keyFile = __DIR__ . '/fixtures3/service_account_credentials.json';
        $saJwt = new ServiceAccountJwtAccessCredentials($keyFile, 'exampleScope');
        $metadata = $saJwt->updateMetadata([self::$headerKey => ['foo']], null, null);
        $this->assertArrayHasKey(self::$headerKey, $metadata);

        // This confirms that service usage requests have proper observability metric headers
        $this->assertStringContainsString(
            sprintf('foo cred-type/jwt'),
            $metadata[self::$headerKey][0]
        );
    }

    public function testImpersonatedServiceAccountCredentials()
    {
        $keyFile = __DIR__ . '/fixtures5/.config/gcloud/application_default_credentials.json';
        $handlerCalled = false;
        $responseFromIam = json_encode(['accessToken' => '1/abdef1234567890', 'expireTime' => '2024-01-01T00:00:00Z']);
        $handler = getHandler([
            $this->getExpectedRequest('imp', 'auth-request-type/at', $handlerCalled, $this->jsonTokens),
            $this->getExpectedRequest('imp', 'auth-request-type/at', $handlerCalled, $responseFromIam),
        ]);

        $impersonatedCred = new ImpersonatedServiceAccountCredentials('exampleScope', $keyFile);
        $this->assertUpdateMetadata($impersonatedCred, $handler, 'imp', $handlerCalled);
    }

<<<<<<< HEAD
    public function testImpersonatedServiceAccountCredentialsWithIdTokens()
    {
        $keyFile = __DIR__ . '/fixtures5/.config/gcloud/application_default_credentials.json';
        $handlerCalled = false;
        $responseFromIam = json_encode(['token' => '1/abdef1234567890']);
        $handler = getHandler([
            $this->getExpectedRequest('imp', 'auth-request-type/at', $handlerCalled, $this->jsonTokens),
            $this->getExpectedRequest('imp', 'auth-request-type/it', $handlerCalled, $responseFromIam),
        ]);

        $impersonatedCred = new ImpersonatedServiceAccountCredentials(null, $keyFile, 'test-target-audience');
        $this->assertUpdateMetadata($impersonatedCred, $handler, 'imp', $handlerCalled);
    }

    /**
     * UserRefreshCredentials haven't enabled identity token support hence
     * they don't have 'auth-request-type/it' observability metric header check.
     */
=======
>>>>>>> 6b00b66f
    public function testUserRefreshCredentials()
    {
        $keyFile = __DIR__ . '/fixtures2/gcloud.json';
        $handlerCalled = false;
        $handler = $this->getCustomHandler('u', 'auth-request-type/at', $handlerCalled);

        $userRefreshCred = new UserRefreshCredentials('exampleScope', $keyFile);
        $this->assertUpdateMetadata($userRefreshCred, $handler, 'u', $handlerCalled);
    }

    public function testUserRefreshCredentialsWithIdTokens()
    {
        $keyFile = __DIR__ . '/fixtures2/gcloud.json';
        $handlerCalled = false;
        $handler = $this->getCustomHandler('u', 'auth-request-type/it', $handlerCalled);

        $userRefreshCred = new UserRefreshCredentials(null, $keyFile, 'test-target-audience');
        $this->assertUpdateMetadata($userRefreshCred, $handler, 'u', $handlerCalled);
    }

    /**
     * Invokes the 'updateMetadata' method of cred fetcher with empty metadata argument
     * and asserts for proper service api usage observability metrics header.
     */
    private function assertUpdateMetadata($cred, $handler, $credShortform, &$handlerCalled)
    {
        $metadata = $cred->updateMetadata([self::$headerKey => ['foo']], null, $handler);
        $this->assertArrayHasKey(self::$headerKey, $metadata);

        // This confirms that service usage requests have proper observability metric headers
        $this->assertStringContainsString(
            sprintf('foo cred-type/%s', $credShortform),
            $metadata[self::$headerKey][0]
        );

        $this->assertTrue($handlerCalled);
    }

    /**
     * @param string $credShortform The short form of the credential type
     *        used in observability metric header value.
     * @param string $requestTypeHeaderValue Expected header value of the form
     *        'auth-request-type/<>'
     * @param bool $handlerCalled Reference to the handlerCalled flag asserted later
     *        in the test.
     * @return callable
     */
    private function getCustomHandler($credShortform, $requestTypeHeaderValue, &$handlerCalled)
    {
        return getHandler([
            $this->getExpectedRequest(
                $credShortform,
                $requestTypeHeaderValue,
                $handlerCalled,
                $this->jsonTokens
            )
        ]);
    }

    /**
     * @param string $credShortform The short form of the credential type
     *        used in observability metric header value.
     * @param string $requestTypeHeaderValue Expected header value of the form
     *        'auth-request-type/<>'
     * @param bool $handlerCalled Reference to the handlerCalled flag asserted later
     *        in the test.
     * @param string $jsonTokens The json tokens to be returned in the response.
     * @return callable
     */
    private function getExpectedRequest(
        string $credShortform,
        string $requestTypeHeaderValue,
        bool &$handlerCalled,
        string $jsonTokens
    ): callable {
        return function ($request, $options) use (
            $jsonTokens,
            &$handlerCalled,
            $requestTypeHeaderValue,
            $credShortform
        ) {
            $handlerCalled = true;
            // This confirms that token endpoint requests have proper observability metric headers
            $this->assertStringContainsString(
                sprintf('%s %s cred-type/%s', $this->langAndVersion, $requestTypeHeaderValue, $credShortform),
                $request->getHeaderLine(self::$headerKey)
            );
            return new Response(200, [], Utils::streamFor($jsonTokens));
        };
    }

    public function tokenRequestType()
    {
        return [
            ['someScope', null, 'auth-request-type/at'],
            [null, 'someTargetAudience', 'auth-request-type/it'],
        ];
    }
}<|MERGE_RESOLUTION|>--- conflicted
+++ resolved
@@ -131,7 +131,6 @@
         $this->assertUpdateMetadata($impersonatedCred, $handler, 'imp', $handlerCalled);
     }
 
-<<<<<<< HEAD
     public function testImpersonatedServiceAccountCredentialsWithIdTokens()
     {
         $keyFile = __DIR__ . '/fixtures5/.config/gcloud/application_default_credentials.json';
@@ -150,8 +149,6 @@
      * UserRefreshCredentials haven't enabled identity token support hence
      * they don't have 'auth-request-type/it' observability metric header check.
      */
-=======
->>>>>>> 6b00b66f
     public function testUserRefreshCredentials()
     {
         $keyFile = __DIR__ . '/fixtures2/gcloud.json';
