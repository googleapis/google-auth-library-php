--- conflicted
+++ resolved
@@ -799,25 +799,7 @@
         $this->assertArrayHasKey('authorization', $metadata);
         $token = str_replace('Bearer ', '', $metadata['authorization'][0]);
         $key = file_get_contents(__DIR__ . '/../fixtures3/key.pub');
-
-<<<<<<< HEAD
-        $class = 'JWT';
-        if (class_exists('Firebase\JWT\JWT')) {
-            $class = 'Firebase\JWT\JWT';
-        }
-        if (class_exists('Firebase\JWT\JWT')) {
-            $class = 'Firebase\JWT\JWT';
-        }
-        $jwt = new $class();
-        if (class_exists('Firebase\JWT\Key')) {
-            $key = new \Firebase\JWT\Key($key, 'RS256');
-            $result = $jwt::decode($token, $key);
-        } else {
-            $result = $jwt::decode($token, $key, ['RS256']);
-        }
-=======
         $result = JWT::decode($token, $key, ['RS256']);
->>>>>>> 31e5d24d
 
         $this->assertEquals($authUri, $result->aud);
     }
