--- conflicted
+++ resolved
@@ -21,11 +21,8 @@
 use Google\Auth\CredentialSource\AwsNativeSource;
 use Google\Auth\CredentialSource\FileSource;
 use Google\Auth\CredentialSource\UrlSource;
-<<<<<<< HEAD
 use Google\Auth\FetchAuthTokenCache;
-=======
 use Google\Auth\GetUniverseDomainInterface;
->>>>>>> af57b972
 use Google\Auth\OAuth2;
 use InvalidArgumentException;
 use PHPUnit\Framework\TestCase;
@@ -330,7 +327,6 @@
         $this->assertEquals('test_quota_project', $creds->getQuotaProject());
     }
 
-<<<<<<< HEAD
     /**
      * @dataProvider provideGetProjectId
      */
@@ -450,7 +446,8 @@
         );
 
         $this->assertEquals('test-project-id', $cachedFetcher->getProjectId($httpHandler));
-=======
+    }
+
     public function testGetUniverseDomain()
     {
         // no universe domain is the default "googleapis.com"
@@ -480,6 +477,5 @@
 
         $creds = new ExternalAccountCredentials('a-scope', $jsonCreds);
         $this->assertEquals($universeDomain, $creds->getUniverseDomain());
->>>>>>> af57b972
     }
 }