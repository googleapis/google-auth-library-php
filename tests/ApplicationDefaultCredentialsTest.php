--- conflicted
+++ resolved
@@ -167,15 +167,8 @@
             null,
             'a default scope'
         );
-<<<<<<< HEAD
+      
         $this->assertInstanceOf(ImpersonatedServiceAccountCredentials::class, $creds);
-=======
-        $this->assertInstanceOf(
-            'Google\Auth\Credentials\ImpersonatedServiceAccountCredentials',
-            $creds
-        );
->>>>>>> dd5f6efc
-
         $this->assertEquals('service_account_name@namespace.iam.gserviceaccount.com', $creds->getClientName());
 
         $sourceCredentialsProperty = (new ReflectionClass($creds))->getProperty('sourceCredentials');
@@ -183,14 +176,7 @@
 
         // used default scope
         $sourceCredentials = $sourceCredentialsProperty->getValue($creds);
-<<<<<<< HEAD
         $this->assertInstanceOf(UserRefreshCredentials::class, $sourceCredentials);
-=======
-        $this->assertInstanceOf(
-            'Google\Auth\Credentials\UserRefreshCredentials',
-            $sourceCredentials
-        );
->>>>>>> dd5f6efc
     }
 
     public function testUserRefreshCredentials()
