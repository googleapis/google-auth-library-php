--- conflicted
+++ resolved
@@ -799,27 +799,11 @@
         $creds = ApplicationDefaultCredentials::getCredentials();
         $this->assertEquals('example-universe.com', $creds->getUniverseDomain());
 
-<<<<<<< HEAD
-        // test passing in a different universe domain overrides keyfile
-        $creds3 = ApplicationDefaultCredentials::getCredentials(
-            null,
-            null,
-            null,
-            null,
-            null,
-            null,
-            'example-universe2.com'
-        );
-        $this->assertEquals('example-universe2.com', $creds3->getUniverseDomain());
-
-=======
->>>>>>> 35781ed5
         // Test universe domain in "authenticated_user" keyfile is not read.
         $keyFile = __DIR__ . '/fixtures2/private.json';
         putenv(ServiceAccountCredentials::ENV_VAR . '=' . $keyFile);
         $creds2 = ApplicationDefaultCredentials::getCredentials();
         $this->assertEquals(CredentialsLoader::DEFAULT_UNIVERSE_DOMAIN, $creds2->getUniverseDomain());
-<<<<<<< HEAD
 
         // test passing in a different universe domain for "authenticated_user" has no effect.
         $creds3 = ApplicationDefaultCredentials::getCredentials(
@@ -872,7 +856,5 @@
             ]), // $httpHandler
         );
         $this->assertEquals(CredentialsLoader::DEFAULT_UNIVERSE_DOMAIN, $creds2->getUniverseDomain($httpHandler));
-=======
->>>>>>> 35781ed5
     }
 }