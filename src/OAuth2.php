<?php
/*
 * Copyright 2015 Google Inc.
 *
 * Licensed under the Apache License, Version 2.0 (the "License");
 * you may not use this file except in compliance with the License.
 * You may obtain a copy of the License at
 *
 *     http://www.apache.org/licenses/LICENSE-2.0
 *
 * Unless required by applicable law or agreed to in writing, software
 * distributed under the License is distributed on an "AS IS" BASIS,
 * WITHOUT WARRANTIES OR CONDITIONS OF ANY KIND, either express or implied.
 * See the License for the specific language governing permissions and
 * limitations under the License.
 */

namespace Google\Auth;

use Firebase\JWT\JWT;
use Google\Auth\HttpHandler\HttpClientCache;
use Google\Auth\HttpHandler\HttpHandlerFactory;
use GuzzleHttp\Psr7\Query;
use GuzzleHttp\Psr7\Request;
use GuzzleHttp\Psr7\Utils;
use InvalidArgumentException;
use Psr\Http\Message\RequestInterface;
use Psr\Http\Message\ResponseInterface;
use Psr\Http\Message\UriInterface;

/**
 * OAuth2 supports authentication by OAuth2 2-legged flows.
 *
 * It primary supports
 * - service account authorization
 * - authorization where a user already has an access token
 */
class OAuth2 implements FetchAuthTokenInterface
{
    const DEFAULT_EXPIRY_SECONDS = 3600; // 1 hour
    const DEFAULT_SKEW_SECONDS = 60; // 1 minute
    const JWT_URN = 'urn:ietf:params:oauth:grant-type:jwt-bearer';

    /**
     * TODO: determine known methods from the keys of JWT::methods.
     *
     * @var array<string>
     */
    public static $knownSigningAlgorithms = array(
        'HS256',
        'HS512',
        'HS384',
        'RS256',
    );

    /**
     * The well known grant types.
     *
     * @var array<string>
     */
    public static $knownGrantTypes = array(
        'authorization_code',
        'refresh_token',
        'password',
        'client_credentials',
    );

    /**
     * - authorizationUri
     *   The authorization server's HTTP endpoint capable of
     *   authenticating the end-user and obtaining authorization.
     *
     * @var UriInterface
     */
    private $authorizationUri;

    /**
     * - tokenCredentialUri
     *   The authorization server's HTTP endpoint capable of issuing
     *   tokens and refreshing expired tokens.
     *
     * @var UriInterface
     */
    private $tokenCredentialUri;

    /**
     * The redirection URI used in the initial request.
     *
     * @var string
     */
    private $redirectUri;

    /**
     * A unique identifier issued to the client to identify itself to the
     * authorization server.
     *
     * @var string
     */
    private $clientId;

    /**
     * A shared symmetric secret issued by the authorization server, which is
     * used to authenticate the client.
     *
     * @var string
     */
    private $clientSecret;

    /**
     * The resource owner's username.
     *
     * @var string
     */
    private $username;

    /**
     * The resource owner's password.
     *
     * @var string
     */
    private $password;

    /**
     * The scope of the access request, expressed either as an Array or as a
     * space-delimited string.
     *
     * @var array<string>
     */
    private $scope;

    /**
     * An arbitrary string designed to allow the client to maintain state.
     *
     * @var string
     */
    private $state;

    /**
     * The authorization code issued to this client.
     *
     * Only used by the authorization code access grant type.
     *
     * @var string
     */
    private $code;

    /**
     * The issuer ID when using assertion profile.
     *
     * @var string
     */
    private $issuer;

    /**
     * The target audience for assertions.
     *
     * @var string
     */
    private $audience;

    /**
     * The target sub when issuing assertions.
     *
     * @var string
     */
    private $sub;

    /**
     * The number of seconds assertions are valid for.
     *
     * @var int
     */
    private $expiry;

    /**
     * The signing key when using assertion profile.
     *
     * @var string
     */
    private $signingKey;

    /**
     * The signing key id when using assertion profile. Param kid in jwt header
     *
     * @var string
     */
    private $signingKeyId;

    /**
     * The signing algorithm when using an assertion profile.
     *
     * @var string
     */
    private $signingAlgorithm;

    /**
     * The refresh token associated with the access token to be refreshed.
     *
     * @var string
     */
    private $refreshToken;

    /**
     * The current access token.
     *
     * @var string
     */
    private $accessToken;

    /**
     * The current ID token.
     *
     * @var string
     */
    private $idToken;

    /**
     * The lifetime in seconds of the current access token.
     *
     * @var int
     */
    private $expiresIn;

    /**
     * The expiration time of the access token as a number of seconds since the
     * unix epoch.
     *
     * @var int
     */
    private $expiresAt;

    /**
     * The issue time of the access token as a number of seconds since the unix
     * epoch.
     *
     * @var int
     */
    private $issuedAt;

    /**
     * The current grant type.
     *
     * @var string
     */
    private $grantType;

    /**
     * When using an extension grant type, this is the set of parameters used by
     * that extension.
     *
     * @var array<mixed>
     */
    private $extensionParams;

    /**
     * When using the toJwt function, these claims will be added to the JWT
     * payload.
     *
     * @var array<mixed>
     */
    private $additionalClaims;

    /**
     * Create a new OAuthCredentials.
     *
     * The configuration array accepts various options
     *
     * - authorizationUri
     *   The authorization server's HTTP endpoint capable of
     *   authenticating the end-user and obtaining authorization.
     *
     * - tokenCredentialUri
     *   The authorization server's HTTP endpoint capable of issuing
     *   tokens and refreshing expired tokens.
     *
     * - clientId
     *   A unique identifier issued to the client to identify itself to the
     *   authorization server.
     *
     * - clientSecret
     *   A shared symmetric secret issued by the authorization server,
     *   which is used to authenticate the client.
     *
     * - scope
     *   The scope of the access request, expressed either as an Array
     *   or as a space-delimited String.
     *
     * - state
     *   An arbitrary string designed to allow the client to maintain state.
     *
     * - redirectUri
     *   The redirection URI used in the initial request.
     *
     * - username
     *   The resource owner's username.
     *
     * - password
     *   The resource owner's password.
     *
     * - issuer
     *   Issuer ID when using assertion profile
     *
     * - audience
     *   Target audience for assertions
     *
     * - expiry
     *   Number of seconds assertions are valid for
     *
     * - signingKey
     *   Signing key when using assertion profile
     *
     * - signingKeyId
     *   Signing key id when using assertion profile
     *
     * - refreshToken
     *   The refresh token associated with the access token
     *   to be refreshed.
     *
     * - accessToken
     *   The current access token for this client.
     *
     * - idToken
     *   The current ID token for this client.
     *
     * - extensionParams
     *   When using an extension grant type, this is the set of parameters used
     *   by that extension.
     *
     * @param array<mixed> $config Configuration array
     */
    public function __construct(array $config)
    {
        $opts = array_merge([
            'expiry' => self::DEFAULT_EXPIRY_SECONDS,
            'extensionParams' => [],
            'authorizationUri' => null,
            'redirectUri' => null,
            'tokenCredentialUri' => null,
            'state' => null,
            'username' => null,
            'password' => null,
            'clientId' => null,
            'clientSecret' => null,
            'issuer' => null,
            'sub' => null,
            'audience' => null,
            'signingKey' => null,
            'signingKeyId' => null,
            'signingAlgorithm' => null,
            'scope' => null,
            'additionalClaims' => [],
        ], $config);

        $this->setAuthorizationUri($opts['authorizationUri']);
        $this->setRedirectUri($opts['redirectUri']);
        $this->setTokenCredentialUri($opts['tokenCredentialUri']);
        $this->setState($opts['state']);
        $this->setUsername($opts['username']);
        $this->setPassword($opts['password']);
        $this->setClientId($opts['clientId']);
        $this->setClientSecret($opts['clientSecret']);
        $this->setIssuer($opts['issuer']);
        $this->setSub($opts['sub']);
        $this->setExpiry($opts['expiry']);
        $this->setAudience($opts['audience']);
        $this->setSigningKey($opts['signingKey']);
        $this->setSigningKeyId($opts['signingKeyId']);
        $this->setSigningAlgorithm($opts['signingAlgorithm']);
        $this->setScope($opts['scope']);
        $this->setExtensionParams($opts['extensionParams']);
        $this->setAdditionalClaims($opts['additionalClaims']);
        $this->updateToken($opts);
    }

    /**
     * Verifies the idToken if present.
     *
     * - if none is present, return null
     * - if present, but invalid, raises DomainException.
     * - otherwise returns the payload in the idtoken as a PHP object.
     *
     * The behavior of this method varies depending on the version of
     * `firebase/php-jwt` you are using. In versions lower than 3.0.0, if
     * `$publicKey` is null, the key is decoded without being verified. In
     * newer versions, if a public key is not given, this method will throw an
     * `\InvalidArgumentException`.
     *
     * @param string $publicKey The public key to use to authenticate the token
     * @param array<string> $allowed_algs List of supported verification algorithms
     * @throws \DomainException if the token is missing an audience.
     * @throws \DomainException if the audience does not match the one set in
     *         the OAuth2 class instance.
     * @throws \UnexpectedValueException If the token is invalid
     * @throws \Firebase\JWT\SignatureInvalidException If the signature is invalid.
     * @throws \Firebase\JWT\BeforeValidException If the token is not yet valid.
     * @throws \Firebase\JWT\ExpiredException If the token has expired.
     * @return null|object
     */
    public function verifyIdToken($publicKey = null, $allowed_algs = array())
    {
        $idToken = $this->getIdToken();
        if (is_null($idToken)) {
            return null;
        }

        $resp = $this->jwtDecode($idToken, $publicKey, $allowed_algs);
        if (!property_exists($resp, 'aud')) {
            throw new \DomainException('No audience found the id token');
        }
        if ($resp->aud != $this->getAudience()) {
            throw new \DomainException('Wrong audience present in the id token');
        }

        return $resp;
    }

    /**
     * Obtains the encoded jwt from the instance data.
     *
     * @param array<mixed> $config array optional configuration parameters
     * @return string
     */
    public function toJwt(array $config = [])
    {
        if (is_null($this->getSigningKey())) {
            throw new \DomainException('No signing key available');
        }
        if (is_null($this->getSigningAlgorithm())) {
            throw new \DomainException('No signing algorithm specified');
        }
        $now = time();

        $opts = array_merge([
            'skew' => self::DEFAULT_SKEW_SECONDS,
        ], $config);

        $assertion = [
            'iss' => $this->getIssuer(),
            'exp' => ($now + $this->getExpiry()),
            'iat' => ($now - $opts['skew']),
        ];
        foreach ($assertion as $k => $v) {
            if (is_null($v)) {
                throw new \DomainException($k . ' should not be null');
            }
        }
        if (!(is_null($this->getAudience()))) {
            $assertion['aud'] = $this->getAudience();
        }

        if (!(is_null($this->getScope()))) {
            $assertion['scope'] = $this->getScope();
        }

        if (empty($assertion['scope']) && empty($assertion['aud'])) {
            throw new \DomainException('one of scope or aud should not be null');
        }

        if (!(is_null($this->getSub()))) {
            $assertion['sub'] = $this->getSub();
        }
        $assertion += $this->getAdditionalClaims();

        return $this->jwtEncode(
            $assertion,
            $this->getSigningKey(),
            $this->getSigningAlgorithm(),
            $this->getSigningKeyId()
        );
    }

    /**
     * Generates a request for token credentials.
     *
     * @return RequestInterface the authorization Url.
     */
    public function generateCredentialsRequest()
    {
        $uri = $this->getTokenCredentialUri();
        if (is_null($uri)) {
            throw new \DomainException('No token credential URI was set.');
        }

        $grantType = $this->getGrantType();
        $params = array('grant_type' => $grantType);
        switch ($grantType) {
            case 'authorization_code':
                $params['code'] = $this->getCode();
                $params['redirect_uri'] = $this->getRedirectUri();
                $this->addClientCredentials($params);
                break;
            case 'password':
                $params['username'] = $this->getUsername();
                $params['password'] = $this->getPassword();
                $this->addClientCredentials($params);
                break;
            case 'refresh_token':
                $params['refresh_token'] = $this->getRefreshToken();
                $this->addClientCredentials($params);
                break;
            case self::JWT_URN:
                $params['assertion'] = $this->toJwt();
                break;
            default:
                if (!is_null($this->getRedirectUri())) {
                    # Grant type was supposed to be 'authorization_code', as there
                    # is a redirect URI.
                    throw new \DomainException('Missing authorization code');
                }
                unset($params['grant_type']);
                if (!is_null($grantType)) {
                    $params['grant_type'] = $grantType;
                }
                $params = array_merge($params, $this->getExtensionParams());
        }

        $headers = [
            'Cache-Control' => 'no-store',
            'Content-Type' => 'application/x-www-form-urlencoded',
        ];

        return new Request(
            'POST',
            $uri,
            $headers,
            Query::build($params)
        );
    }

    /**
     * Fetches the auth tokens based on the current state.
     *
     * @param callable $httpHandler callback which delivers psr7 request
     * @return array<mixed> the response
     */
    public function fetchAuthToken(callable $httpHandler = null)
    {
        if (is_null($httpHandler)) {
            $httpHandler = HttpHandlerFactory::build(HttpClientCache::getHttpClient());
        }

        $response = $httpHandler($this->generateCredentialsRequest());
        $credentials = $this->parseTokenResponse($response);
        $this->updateToken($credentials);

        return $credentials;
    }

    /**
     * Obtains a key that can used to cache the results of #fetchAuthToken.
     *
     * The key is derived from the scopes.
     *
     * @return string a key that may be used to cache the auth token.
     */
    public function getCacheKey()
    {
        if (is_array($this->scope)) {
            return implode(':', $this->scope);
        }

        if ($this->audience) {
            return $this->audience;
        }

        // If scope has not set, return null to indicate no caching.
        return null;
    }

    /**
     * Parses the fetched tokens.
     *
     * @param ResponseInterface $resp the response.
     * @return array the tokens parsed from the response body.
     * @throws \Exception
     */
    public function parseTokenResponse(ResponseInterface $resp)
    {
        $body = (string)$resp->getBody();
        if ($resp->hasHeader('Content-Type') &&
            $resp->getHeaderLine('Content-Type') == 'application/x-www-form-urlencoded'
        ) {
            $res = array();
            parse_str($body, $res);

            return $res;
        }

        // Assume it's JSON; if it's not throw an exception
        if (null === $res = json_decode($body, true)) {
            throw new \Exception('Invalid JSON response');
        }

        return $res;
    }

    /**
     * Updates an OAuth 2.0 client.
     *
     * Example:
     * ```
     * $oauth->updateToken([
     *     'refresh_token' => 'n4E9O119d',
     *     'access_token' => 'FJQbwq9',
     *     'expires_in' => 3600
     * ]);
     * ```
     *
     * @param array $config
     *  The configuration parameters related to the token.
     *
     *  - refresh_token
     *    The refresh token associated with the access token
     *    to be refreshed.
     *
     *  - access_token
     *    The current access token for this client.
     *
     *  - id_token
     *    The current ID token for this client.
     *
     *  - expires_in
     *    The time in seconds until access token expiration.
     *
     *  - expires_at
     *    The time as an integer number of seconds since the Epoch
     *
     *  - issued_at
     *    The timestamp that the token was issued at.
     */
    public function updateToken(array $config)
    {
        $opts = array_merge([
            'extensionParams' => [],
            'access_token' => null,
            'id_token' => null,
            'expires_in' => null,
            'expires_at' => null,
            'issued_at' => null,
        ], $config);

        $this->setExpiresAt($opts['expires_at']);
        $this->setExpiresIn($opts['expires_in']);
        // By default, the token is issued at `Time.now` when `expiresIn` is set,
        // but this can be used to supply a more precise time.
        if (!is_null($opts['issued_at'])) {
            $this->setIssuedAt($opts['issued_at']);
        }

        $this->setAccessToken($opts['access_token']);
        $this->setIdToken($opts['id_token']);
        // The refresh token should only be updated if a value is explicitly
        // passed in, as some access token responses do not include a refresh
        // token.
        if (array_key_exists('refresh_token', $opts)) {
            $this->setRefreshToken($opts['refresh_token']);
        }
    }

    /**
     * Builds the authorization Uri that the user should be redirected to.
     *
     * @param array $config configuration options that customize the return url
     * @return UriInterface the authorization Url.
     * @throws InvalidArgumentException
     */
    public function buildFullAuthorizationUri(array $config = [])
    {
        if (is_null($this->getAuthorizationUri())) {
            throw new InvalidArgumentException(
                'requires an authorizationUri to have been set'
            );
        }

        $params = array_merge([
            'response_type' => 'code',
            'access_type' => 'offline',
            'client_id' => $this->clientId,
            'redirect_uri' => $this->redirectUri,
            'state' => $this->state,
            'scope' => $this->getScope(),
        ], $config);

        // Validate the auth_params
        if (is_null($params['client_id'])) {
            throw new InvalidArgumentException(
                'missing the required client identifier'
            );
        }
        if (is_null($params['redirect_uri'])) {
            throw new InvalidArgumentException('missing the required redirect URI');
        }
        if (!empty($params['prompt']) && !empty($params['approval_prompt'])) {
            throw new InvalidArgumentException(
                'prompt and approval_prompt are mutually exclusive'
            );
        }

        // Construct the uri object; return it if it is valid.
        $result = clone $this->authorizationUri;
        $existingParams = Query::parse($result->getQuery());

        $result = $result->withQuery(
            Query::build(array_merge($existingParams, $params))
        );

        if ($result->getScheme() != 'https') {
            throw new InvalidArgumentException(
                'Authorization endpoint must be protected by TLS'
            );
        }

        return $result;
    }

    /**
     * Sets the authorization server's HTTP endpoint capable of authenticating
     * the end-user and obtaining authorization.
     *
     * @param string $uri
     */
    public function setAuthorizationUri($uri)
    {
        $this->authorizationUri = $this->coerceUri($uri);
    }

    /**
     * Gets the authorization server's HTTP endpoint capable of authenticating
     * the end-user and obtaining authorization.
     *
     * @return UriInterface
     */
    public function getAuthorizationUri()
    {
        return $this->authorizationUri;
    }

    /**
     * Gets the authorization server's HTTP endpoint capable of issuing tokens
     * and refreshing expired tokens.
     *
     * @return ?UriInterface
     */
    public function getTokenCredentialUri()
    {
        return $this->tokenCredentialUri;
    }

    /**
     * Sets the authorization server's HTTP endpoint capable of issuing tokens
     * and refreshing expired tokens.
     *
     * @param string $uri
     */
    public function setTokenCredentialUri($uri)
    {
        $this->tokenCredentialUri = $this->coerceUri($uri);
    }

    /**
     * Gets the redirection URI used in the initial request.
     *
     * @return ?string
     */
    public function getRedirectUri()
    {
        return $this->redirectUri;
    }

    /**
     * Sets the redirection URI used in the initial request.
     *
     * @param string $uri
     */
    public function setRedirectUri($uri)
    {
        if (is_null($uri)) {
            $this->redirectUri = null;

            return;
        }
        // redirect URI must be absolute
        if (!$this->isAbsoluteUri($uri)) {
            // "postmessage" is a reserved URI string in Google-land
            // @see https://developers.google.com/identity/sign-in/web/server-side-flow
            if ('postmessage' !== (string)$uri) {
                throw new InvalidArgumentException(
                    'Redirect URI must be absolute'
                );
            }
        }
        $this->redirectUri = (string)$uri;
    }

    /**
     * Gets the scope of the access requests as a space-delimited String.
     *
     * @return ?string
     */
    public function getScope()
    {
        if (is_null($this->scope)) {
            return $this->scope;
        }

        return implode(' ', $this->scope);
    }

    /**
     * Sets the scope of the access request, expressed either as an Array or as
     * a space-delimited String.
     *
     * @param string|array $scope
     * @throws InvalidArgumentException
     */
    public function setScope($scope)
    {
        if (is_null($scope)) {
            $this->scope = null;
        } elseif (is_string($scope)) {
            $this->scope = explode(' ', $scope);
        } elseif (is_array($scope)) {
            foreach ($scope as $s) {
                $pos = strpos($s, ' ');
                if ($pos !== false) {
                    throw new InvalidArgumentException(
                        'array scope values should not contain spaces'
                    );
                }
            }
            $this->scope = $scope;
        } else {
            throw new InvalidArgumentException(
                'scopes should be a string or array of strings'
            );
        }
    }

    /**
     * Gets the current grant type.
     *
     * @return ?string
     */
    public function getGrantType()
    {
        if (!is_null($this->grantType)) {
            return $this->grantType;
        }

        // Returns the inferred grant type, based on the current object instance
        // state.
        if (!is_null($this->code)) {
            return 'authorization_code';
        }

        if (!is_null($this->refreshToken)) {
            return 'refresh_token';
        }

        if (!is_null($this->username) && !is_null($this->password)) {
            return 'password';
        }

        if (!is_null($this->issuer) && !is_null($this->signingKey)) {
            return self::JWT_URN;
        }

        return null;
    }

    /**
     * Sets the current grant type.
     *
     * @param $grantType
     * @throws InvalidArgumentException
     */
    public function setGrantType($grantType)
    {
        if (in_array($grantType, self::$knownGrantTypes)) {
            $this->grantType = $grantType;
        } else {
            // validate URI
            if (!$this->isAbsoluteUri($grantType)) {
                throw new InvalidArgumentException(
                    'invalid grant type'
                );
            }
            $this->grantType = (string)$grantType;
        }
    }

    /**
     * Gets an arbitrary string designed to allow the client to maintain state.
     *
     * @return string
     */
    public function getState()
    {
        return $this->state;
    }

    /**
     * Sets an arbitrary string designed to allow the client to maintain state.
     *
     * @param string $state
     */
    public function setState($state)
    {
        $this->state = $state;
    }

    /**
     * Gets the authorization code issued to this client.
     */
    public function getCode()
    {
        return $this->code;
    }

    /**
     * Sets the authorization code issued to this client.
     *
     * @param string $code
     */
    public function setCode($code)
    {
        $this->code = $code;
    }

    /**
     * Gets the resource owner's username.
     */
    public function getUsername()
    {
        return $this->username;
    }

    /**
     * Sets the resource owner's username.
     *
     * @param string $username
     */
    public function setUsername($username)
    {
        $this->username = $username;
    }

    /**
     * Gets the resource owner's password.
     */
    public function getPassword()
    {
        return $this->password;
    }

    /**
     * Sets the resource owner's password.
     *
     * @param $password
     */
    public function setPassword($password)
    {
        $this->password = $password;
    }

    /**
     * Sets a unique identifier issued to the client to identify itself to the
     * authorization server.
     */
    public function getClientId()
    {
        return $this->clientId;
    }

    /**
     * Sets a unique identifier issued to the client to identify itself to the
     * authorization server.
     *
     * @param $clientId
     */
    public function setClientId($clientId)
    {
        $this->clientId = $clientId;
    }

    /**
     * Gets a shared symmetric secret issued by the authorization server, which
     * is used to authenticate the client.
     */
    public function getClientSecret()
    {
        return $this->clientSecret;
    }

    /**
     * Sets a shared symmetric secret issued by the authorization server, which
     * is used to authenticate the client.
     *
     * @param $clientSecret
     */
    public function setClientSecret($clientSecret)
    {
        $this->clientSecret = $clientSecret;
    }

    /**
     * Gets the Issuer ID when using assertion profile.
     */
    public function getIssuer()
    {
        return $this->issuer;
    }

    /**
     * Sets the Issuer ID when using assertion profile.
     *
     * @param string $issuer
     */
    public function setIssuer($issuer)
    {
        $this->issuer = $issuer;
    }

    /**
     * Gets the target sub when issuing assertions.
     */
    public function getSub()
    {
        return $this->sub;
    }

    /**
     * Sets the target sub when issuing assertions.
     *
     * @param string $sub
     */
    public function setSub($sub)
    {
        $this->sub = $sub;
    }

    /**
     * Gets the target audience when issuing assertions.
     */
    public function getAudience()
    {
        return $this->audience;
    }

    /**
     * Sets the target audience when issuing assertions.
     *
     * @param string $audience
     */
    public function setAudience($audience)
    {
        $this->audience = $audience;
    }

    /**
     * Gets the signing key when using an assertion profile.
     */
    public function getSigningKey()
    {
        return $this->signingKey;
    }

    /**
     * Sets the signing key when using an assertion profile.
     *
     * @param string $signingKey
     */
    public function setSigningKey($signingKey)
    {
        $this->signingKey = $signingKey;
    }

    /**
     * Gets the signing key id when using an assertion profile.
     *
     * @return ?string
     */
    public function getSigningKeyId()
    {
        return $this->signingKeyId;
    }

    /**
     * Sets the signing key id when using an assertion profile.
     *
     * @param string $signingKeyId
     */
    public function setSigningKeyId($signingKeyId)
    {
        $this->signingKeyId = $signingKeyId;
    }

    /**
     * Gets the signing algorithm when using an assertion profile.
     *
     * @return ?string
     */
    public function getSigningAlgorithm()
    {
        return $this->signingAlgorithm;
    }

    /**
     * Sets the signing algorithm when using an assertion profile.
     *
     * @param string $signingAlgorithm
     */
    public function setSigningAlgorithm($signingAlgorithm)
    {
        if (is_null($signingAlgorithm)) {
            $this->signingAlgorithm = null;
        } elseif (!in_array($signingAlgorithm, self::$knownSigningAlgorithms)) {
            throw new InvalidArgumentException('unknown signing algorithm');
        } else {
            $this->signingAlgorithm = $signingAlgorithm;
        }
    }

    /**
     * Gets the set of parameters used by extension when using an extension
     * grant type.
     *
     * @return array<mixed>
     */
    public function getExtensionParams()
    {
        return $this->extensionParams;
    }

    /**
     * Sets the set of parameters used by extension when using an extension
     * grant type.
     *
     * @param array<mixed> $extensionParams
     */
    public function setExtensionParams($extensionParams)
    {
        $this->extensionParams = $extensionParams;
    }

    /**
     * Gets the number of seconds assertions are valid for.
     *
     * @return int
     */
    public function getExpiry()
    {
        return $this->expiry;
    }

    /**
     * Sets the number of seconds assertions are valid for.
     *
     * @param int $expiry
     */
    public function setExpiry($expiry)
    {
        $this->expiry = $expiry;
    }

    /**
     * Gets the lifetime of the access token in seconds.
     */
    public function getExpiresIn()
    {
        return $this->expiresIn;
    }

    /**
     * Sets the lifetime of the access token in seconds.
     *
     * @param int $expiresIn
     */
    public function setExpiresIn($expiresIn)
    {
        if (is_null($expiresIn)) {
            $this->expiresIn = null;
            $this->issuedAt = null;
        } else {
            $this->issuedAt = time();
            $this->expiresIn = (int)$expiresIn;
        }
    }

    /**
     * Gets the time the current access token expires at.
     *
     * @return int
     */
    public function getExpiresAt()
    {
        if (!is_null($this->expiresAt)) {
            return $this->expiresAt;
        }

        if (!is_null($this->issuedAt) && !is_null($this->expiresIn)) {
            return $this->issuedAt + $this->expiresIn;
        }

        return null;
    }

    /**
     * Returns true if the acccess token has expired.
     *
     * @return bool
     */
    public function isExpired()
    {
        $expiration = $this->getExpiresAt();
        $now = time();

        return !is_null($expiration) && $now >= $expiration;
    }

    /**
     * Sets the time the current access token expires at.
     *
     * @param int $expiresAt
     */
    public function setExpiresAt($expiresAt)
    {
        $this->expiresAt = $expiresAt;
    }

    /**
     * Gets the time the current access token was issued at.
     */
    public function getIssuedAt()
    {
        return $this->issuedAt;
    }

    /**
     * Sets the time the current access token was issued at.
     *
     * @param int $issuedAt
     */
    public function setIssuedAt($issuedAt)
    {
        $this->issuedAt = $issuedAt;
    }

    /**
     * Gets the current access token.
     */
    public function getAccessToken()
    {
        return $this->accessToken;
    }

    /**
     * Sets the current access token.
     *
     * @param string $accessToken
     */
    public function setAccessToken($accessToken)
    {
        $this->accessToken = $accessToken;
    }

    /**
     * Gets the current ID token.
     */
    public function getIdToken()
    {
        return $this->idToken;
    }

    /**
     * Sets the current ID token.
     *
     * @param $idToken
     */
    public function setIdToken($idToken)
    {
        $this->idToken = $idToken;
    }

    /**
     * Gets the refresh token associated with the current access token.
     */
    public function getRefreshToken()
    {
        return $this->refreshToken;
    }

    /**
     * Sets the refresh token associated with the current access token.
     *
     * @param $refreshToken
     */
    public function setRefreshToken($refreshToken)
    {
        $this->refreshToken = $refreshToken;
    }

    /**
     * Sets additional claims to be included in the JWT token
     *
     * @param array $additionalClaims
     */
    public function setAdditionalClaims(array $additionalClaims)
    {
        $this->additionalClaims = $additionalClaims;
    }

    /**
     * Gets the additional claims to be included in the JWT token.
     *
     * @return array
     */
    public function getAdditionalClaims()
    {
        return $this->additionalClaims;
    }

    /**
     * The expiration of the last received token.
     *
     * @return array|null
     */
    public function getLastReceivedToken()
    {
        if ($token = $this->getAccessToken()) {
            // the bare necessity of an auth token
            $authToken = [
                'access_token' => $token,
                'expires_at' => $this->getExpiresAt(),
            ];
        } elseif ($idToken = $this->getIdToken()) {
            $authToken = [
                'id_token' => $idToken,
                'expires_at' => $this->getExpiresAt(),
            ];
        } else {
            return null;
        }

        if ($expiresIn = $this->getExpiresIn()) {
            $authToken['expires_in'] = $expiresIn;
        }
        if ($issuedAt = $this->getIssuedAt()) {
            $authToken['issued_at'] = $issuedAt;
        }
        if ($refreshToken = $this->getRefreshToken()) {
            $authToken['refresh_token'] = $refreshToken;
        }

        return $authToken;
    }

    /**
     * Get the client ID.
     *
     * Alias of {@see Google\Auth\OAuth2::getClientId()}.
     *
     * @param callable $httpHandler
     * @return string
     * @access private
     */
    public function getClientName(callable $httpHandler = null)
    {
        return $this->getClientId();
    }

    /**
     * @todo handle uri as array
     *
     * @param string $uri
     * @return null|UriInterface
     */
    private function coerceUri($uri)
    {
        if (is_null($uri)) {
            return;
        }

        return Utils::uriFor($uri);
    }

    /**
     * @param string $idToken
     * @param string|array|null $publicKey
     * @param array $allowedAlgs
     * @return object
     */
    private function jwtDecode($idToken, $publicKey, $allowedAlgs)
    {
<<<<<<< HEAD
        if (class_exists('Firebase\JWT\JWT')) {
            return \Firebase\JWT\JWT::decode($idToken, $publicKey, $allowedAlgs);
        }

        // @phpstan-ignore-next-line
        return \JWT::decode($idToken, $publicKey, $allowedAlgs);
=======
        return JWT::decode($idToken, $publicKey, $allowedAlgs);
>>>>>>> b0a2392b
    }

    /**
     * @param array<mixed> $assertion
     * @param string $signingKey
     * @param string $signingAlgorithm
     * @param string $signingKeyId
     * @return string
     */
    private function jwtEncode($assertion, $signingKey, $signingAlgorithm, $signingKeyId = null)
    {
<<<<<<< HEAD
        if (class_exists('Firebase\JWT\JWT')) {
            return \Firebase\JWT\JWT::encode(
                $assertion,
                $signingKey,
                $signingAlgorithm,
                $signingKeyId
            );
        }

        // @phpstan-ignore-next-line
        return \JWT::encode($assertion, $signingKey, $signingAlgorithm, $signingKeyId);
=======
        return JWT::encode(
            $assertion,
            $signingKey,
            $signingAlgorithm,
            $signingKeyId
        );
>>>>>>> b0a2392b
    }

    /**
     * Determines if the URI is absolute based on its scheme and host or path
     * (RFC 3986).
     *
     * @param string $uri
     * @return bool
     */
    private function isAbsoluteUri($uri)
    {
        $uri = $this->coerceUri($uri);

        return $uri->getScheme() && ($uri->getHost() || $uri->getPath());
    }

    /**
     * @param array<mixed> $params
     * @return array<mixed>
     */
    private function addClientCredentials(&$params)
    {
        $clientId = $this->getClientId();
        $clientSecret = $this->getClientSecret();

        if ($clientId && $clientSecret) {
            $params['client_id'] = $clientId;
            $params['client_secret'] = $clientSecret;
        }

        return $params;
    }
}<|MERGE_RESOLUTION|>--- conflicted
+++ resolved
@@ -1392,16 +1392,7 @@
      */
     private function jwtDecode($idToken, $publicKey, $allowedAlgs)
     {
-<<<<<<< HEAD
-        if (class_exists('Firebase\JWT\JWT')) {
-            return \Firebase\JWT\JWT::decode($idToken, $publicKey, $allowedAlgs);
-        }
-
-        // @phpstan-ignore-next-line
-        return \JWT::decode($idToken, $publicKey, $allowedAlgs);
-=======
         return JWT::decode($idToken, $publicKey, $allowedAlgs);
->>>>>>> b0a2392b
     }
 
     /**
@@ -1413,26 +1404,12 @@
      */
     private function jwtEncode($assertion, $signingKey, $signingAlgorithm, $signingKeyId = null)
     {
-<<<<<<< HEAD
-        if (class_exists('Firebase\JWT\JWT')) {
-            return \Firebase\JWT\JWT::encode(
-                $assertion,
-                $signingKey,
-                $signingAlgorithm,
-                $signingKeyId
-            );
-        }
-
-        // @phpstan-ignore-next-line
-        return \JWT::encode($assertion, $signingKey, $signingAlgorithm, $signingKeyId);
-=======
         return JWT::encode(
             $assertion,
             $signingKey,
             $signingAlgorithm,
             $signingKeyId
         );
->>>>>>> b0a2392b
     }
 
     /**
