--- conflicted
+++ resolved
@@ -586,11 +586,7 @@
      *        the token endpoint request.
      * @return RequestInterface the authorization Url.
      */
-<<<<<<< HEAD
-    public function generateCredentialsRequest(callable $httpHandler = null, array $headers = [])
-=======
-    public function generateCredentialsRequest(?callable $httpHandler = null, $headers = [])
->>>>>>> 6b00b66f
+    public function generateCredentialsRequest(?callable $httpHandler = null, array $headers = [])
     {
         $uri = $this->getTokenCredentialUri();
         if (is_null($uri)) {
@@ -673,11 +669,7 @@
      *        endpoint request.
      * @return array<mixed> the response
      */
-<<<<<<< HEAD
-    public function fetchAuthToken(callable $httpHandler = null, array $headers = [])
-=======
-    public function fetchAuthToken(?callable $httpHandler = null, $headers = [])
->>>>>>> 6b00b66f
+    public function fetchAuthToken(?callable $httpHandler = null, array $headers = [])
     {
         if (is_null($httpHandler)) {
             $httpHandler = HttpHandlerFactory::build(HttpClientCache::getHttpClient());
