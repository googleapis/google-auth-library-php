<?php
/*
 * Copyright 2015 Google Inc.
 *
 * Licensed under the Apache License, Version 2.0 (the "License");
 * you may not use this file except in compliance with the License.
 * You may obtain a copy of the License at
 *
 *     http://www.apache.org/licenses/LICENSE-2.0
 *
 * Unless required by applicable law or agreed to in writing, software
 * distributed under the License is distributed on an "AS IS" BASIS,
 * WITHOUT WARRANTIES OR CONDITIONS OF ANY KIND, either express or implied.
 * See the License for the specific language governing permissions and
 * limitations under the License.
 */

namespace Google\Auth;

use Google\Auth\HttpHandler\HttpClientCache;
use Google\Auth\HttpHandler\HttpHandlerFactory;
use GuzzleHttp\Psr7;
use GuzzleHttp\Psr7\Request;
use InvalidArgumentException;
use Psr\Http\Message\RequestInterface;
use Psr\Http\Message\ResponseInterface;
use Psr\Http\Message\UriInterface;

/**
 * OAuth2 supports authentication by OAuth2 2-legged flows.
 *
 * It primary supports
 * - service account authorization
 * - authorization where a user already has an access token
 */
class OAuth2 implements FetchAuthTokenInterface
{
    const DEFAULT_EXPIRY_SECONDS = 3600; // 1 hour
    const DEFAULT_SKEW_SECONDS = 60; // 1 minute
    const JWT_URN = 'urn:ietf:params:oauth:grant-type:jwt-bearer';

    /**
     * TODO: determine known methods from the keys of JWT::methods.
     */
    public static $knownSigningAlgorithms = array(
        'HS256',
        'HS512',
        'HS384',
        'RS256',
    );

    /**
     * The well known grant types.
     *
     * @var array
     */
    public static $knownGrantTypes = array(
        'authorization_code',
        'refresh_token',
        'password',
        'client_credentials',
    );

    /**
     * - authorizationUri
     *   The authorization server's HTTP endpoint capable of
     *   authenticating the end-user and obtaining authorization.
     *
     * @var UriInterface
     */
    private $authorizationUri;

    /**
     * - tokenCredentialUri
     *   The authorization server's HTTP endpoint capable of issuing
     *   tokens and refreshing expired tokens.
     *
     * @var UriInterface
     */
    private $tokenCredentialUri;

    /**
     * The redirection URI used in the initial request.
     *
     * @var string
     */
    private $redirectUri;

    /**
     * A unique identifier issued to the client to identify itself to the
     * authorization server.
     *
     * @var string
     */
    private $clientId;

    /**
     * A shared symmetric secret issued by the authorization server, which is
     * used to authenticate the client.
     *
     * @var string
     */
    private $clientSecret;

    /**
     * The resource owner's username.
     *
     * @var string
     */
    private $username;

    /**
     * The resource owner's password.
     *
     * @var string
     */
    private $password;

    /**
     * The scope of the access request, expressed either as an Array or as a
     * space-delimited string.
     *
     * @var array
     */
    private $scope;

    /**
     * An arbitrary string designed to allow the client to maintain state.
     *
     * @var string
     */
    private $state;

    /**
     * The authorization code issued to this client.
     *
     * Only used by the authorization code access grant type.
     *
     * @var string
     */
    private $code;

    /**
     * The issuer ID when using assertion profile.
     *
     * @var string
     */
    private $issuer;

    /**
     * The target audience for assertions.
     *
     * @var string
     */
    private $audience;

    /**
     * The target sub when issuing assertions.
     *
     * @var string
     */
    private $sub;

    /**
     * The number of seconds assertions are valid for.
     *
     * @var int
     */
    private $expiry;

    /**
     * The signing key when using assertion profile.
     *
     * @var string
     */
    private $signingKey;

    /**
     * The signing key id when using assertion profile. Param kid in jwt header
     *
     * @var string
     */
    private $signingKeyId;

    /**
     * The signing algorithm when using an assertion profile.
     *
     * @var string
     */
    private $signingAlgorithm;

    /**
     * The refresh token associated with the access token to be refreshed.
     *
     * @var string
     */
    private $refreshToken;

    /**
     * The current access token.
     *
     * @var string
     */
    private $accessToken;

    /**
     * The current ID token.
     *
     * @var string
     */
    private $idToken;

    /**
     * The lifetime in seconds of the current access token.
     *
     * @var int
     */
    private $expiresIn;

    /**
     * The expiration time of the access token as a number of seconds since the
     * unix epoch.
     *
     * @var int
     */
    private $expiresAt;

    /**
     * The issue time of the access token as a number of seconds since the unix
     * epoch.
     *
     * @var int
     */
    private $issuedAt;

    /**
     * The current grant type.
     *
     * @var string
     */
    private $grantType;

    /**
     * When using an extension grant type, this is the set of parameters used by
     * that extension.
     */
    private $extensionParams;

    /**
     * When using the toJwt function, these claims will be added to the JWT
     * payload.
     */
    private $additionalClaims;

    /**
     * Create a new OAuthCredentials.
     *
     * The configuration array accepts various options
     *
     * - authorizationUri
     *   The authorization server's HTTP endpoint capable of
     *   authenticating the end-user and obtaining authorization.
     *
     * - tokenCredentialUri
     *   The authorization server's HTTP endpoint capable of issuing
     *   tokens and refreshing expired tokens.
     *
     * - clientId
     *   A unique identifier issued to the client to identify itself to the
     *   authorization server.
     *
     * - clientSecret
     *   A shared symmetric secret issued by the authorization server,
     *   which is used to authenticate the client.
     *
     * - scope
     *   The scope of the access request, expressed either as an Array
     *   or as a space-delimited String.
     *
     * - state
     *   An arbitrary string designed to allow the client to maintain state.
     *
     * - redirectUri
     *   The redirection URI used in the initial request.
     *
     * - username
     *   The resource owner's username.
     *
     * - password
     *   The resource owner's password.
     *
     * - issuer
     *   Issuer ID when using assertion profile
     *
     * - audience
     *   Target audience for assertions
     *
     * - expiry
     *   Number of seconds assertions are valid for
     *
     * - signingKey
     *   Signing key when using assertion profile
     *
     * - signingKeyId
     *   Signing key id when using assertion profile
     *
     * - refreshToken
     *   The refresh token associated with the access token
     *   to be refreshed.
     *
     * - accessToken
     *   The current access token for this client.
     *
     * - idToken
     *   The current ID token for this client.
     *
     * - extensionParams
     *   When using an extension grant type, this is the set of parameters used
     *   by that extension.
     *
     * @param array $config Configuration array
     */
    public function __construct(array $config)
    {
        $opts = array_merge([
            'expiry' => self::DEFAULT_EXPIRY_SECONDS,
            'extensionParams' => [],
            'authorizationUri' => null,
            'redirectUri' => null,
            'tokenCredentialUri' => null,
            'state' => null,
            'username' => null,
            'password' => null,
            'clientId' => null,
            'clientSecret' => null,
            'issuer' => null,
            'sub' => null,
            'audience' => null,
            'signingKey' => null,
            'signingKeyId' => null,
            'signingAlgorithm' => null,
            'scope' => null,
            'additionalClaims' => [],
        ], $config);

        $this->setAuthorizationUri($opts['authorizationUri']);
        $this->setRedirectUri($opts['redirectUri']);
        $this->setTokenCredentialUri($opts['tokenCredentialUri']);
        $this->setState($opts['state']);
        $this->setUsername($opts['username']);
        $this->setPassword($opts['password']);
        $this->setClientId($opts['clientId']);
        $this->setClientSecret($opts['clientSecret']);
        $this->setIssuer($opts['issuer']);
        $this->setSub($opts['sub']);
        $this->setExpiry($opts['expiry']);
        $this->setAudience($opts['audience']);
        $this->setSigningKey($opts['signingKey']);
        $this->setSigningKeyId($opts['signingKeyId']);
        $this->setSigningAlgorithm($opts['signingAlgorithm']);
        $this->setScope($opts['scope']);
        $this->setExtensionParams($opts['extensionParams']);
        $this->setAdditionalClaims($opts['additionalClaims']);
        $this->updateToken($opts);
    }

    /**
     * Verifies the idToken if present.
     *
     * - if none is present, return null
     * - if present, but invalid, raises DomainException.
     * - otherwise returns the payload in the idtoken as a PHP object.
     *
     * The behavior of this method varies depending on the version of
     * `firebase/php-jwt` you are using. In versions lower than 3.0.0, if
     * `$publicKey` is null, the key is decoded without being verified. In
     * newer versions, if a public key is not given, this method will throw an
     * `\InvalidArgumentException`.
     *
     * @param string $publicKey The public key to use to authenticate the token
     * @param array $allowed_algs List of supported verification algorithms
     * @throws \DomainException if the token is missing an audience.
     * @throws \DomainException if the audience does not match the one set in
     *         the OAuth2 class instance.
     * @throws \UnexpectedValueException If the token is invalid
     * @throws SignatureInvalidException If the signature is invalid.
     * @throws BeforeValidException If the token is not yet valid.
     * @throws ExpiredException If the token has expired.
     * @return null|object
     */
    public function verifyIdToken($publicKey = null, $allowed_algs = array())
    {
        $idToken = $this->getIdToken();
        if (is_null($idToken)) {
            return null;
        }

        $resp = $this->jwtDecode($idToken, $publicKey, $allowed_algs);
        if (!property_exists($resp, 'aud')) {
            throw new \DomainException('No audience found the id token');
        }
        if ($resp->aud != $this->getAudience()) {
            throw new \DomainException('Wrong audience present in the id token');
        }

        return $resp;
    }

    /**
     * Obtains the encoded jwt from the instance data.
     *
     * @param array $config array optional configuration parameters
     * @return string
     */
    public function toJwt(array $config = [])
    {
        if (is_null($this->getSigningKey())) {
            throw new \DomainException('No signing key available');
        }
        if (is_null($this->getSigningAlgorithm())) {
            throw new \DomainException('No signing algorithm specified');
        }
        $now = time();

        $opts = array_merge([
            'skew' => self::DEFAULT_SKEW_SECONDS,
        ], $config);

        $assertion = [
            'iss' => $this->getIssuer(),
            'aud' => $this->getAudience(),
            'exp' => ($now + $this->getExpiry()),
            'iat' => ($now - $opts['skew']),
        ];
        foreach ($assertion as $k => $v) {
            if (is_null($v)) {
                throw new \DomainException($k . ' should not be null');
            }
        }
        if (!(is_null($this->getScope()))) {
            $assertion['scope'] = $this->getScope();
        }
        if (!(is_null($this->getSub()))) {
            $assertion['sub'] = $this->getSub();
        }
        $assertion += $this->getAdditionalClaims();

<<<<<<< HEAD
        return $this->jwtEncode($assertion, $this->getSigningKey(),
            $this->getSigningAlgorithm(),
            $this->getSigningKeyId());
=======
        return $this->jwtEncode(
            $assertion,
            $this->getSigningKey(),
            $this->getSigningAlgorithm()
        );
>>>>>>> bb58e9a9
    }

    /**
     * Generates a request for token credentials.
     *
     * @return RequestInterface the authorization Url.
     */
    public function generateCredentialsRequest()
    {
        $uri = $this->getTokenCredentialUri();
        if (is_null($uri)) {
            throw new \DomainException('No token credential URI was set.');
        }

        $grantType = $this->getGrantType();
        $params = array('grant_type' => $grantType);
        switch ($grantType) {
            case 'authorization_code':
                $params['code'] = $this->getCode();
                $params['redirect_uri'] = $this->getRedirectUri();
                $this->addClientCredentials($params);
                break;
            case 'password':
                $params['username'] = $this->getUsername();
                $params['password'] = $this->getPassword();
                $this->addClientCredentials($params);
                break;
            case 'refresh_token':
                $params['refresh_token'] = $this->getRefreshToken();
                $this->addClientCredentials($params);
                break;
            case self::JWT_URN:
                $params['assertion'] = $this->toJwt();
                break;
            default:
                if (!is_null($this->getRedirectUri())) {
                    # Grant type was supposed to be 'authorization_code', as there
                    # is a redirect URI.
                    throw new \DomainException('Missing authorization code');
                }
                unset($params['grant_type']);
                if (!is_null($grantType)) {
                    $params['grant_type'] = $grantType;
                }
                $params = array_merge($params, $this->getExtensionParams());
        }

        $headers = [
            'Cache-Control' => 'no-store',
            'Content-Type' => 'application/x-www-form-urlencoded',
        ];

        return new Request(
            'POST',
            $uri,
            $headers,
            Psr7\build_query($params)
        );
    }

    /**
     * Fetches the auth tokens based on the current state.
     *
     * @param callable $httpHandler callback which delivers psr7 request
     * @return array the response
     */
    public function fetchAuthToken(callable $httpHandler = null)
    {
        if (is_null($httpHandler)) {
            $httpHandler = HttpHandlerFactory::build(HttpClientCache::getHttpClient());
        }

        $response = $httpHandler($this->generateCredentialsRequest());
        $credentials = $this->parseTokenResponse($response);
        $this->updateToken($credentials);

        return $credentials;
    }

    /**
     * Obtains a key that can used to cache the results of #fetchAuthToken.
     *
     * The key is derived from the scopes.
     *
     * @return string a key that may be used to cache the auth token.
     */
    public function getCacheKey()
    {
        if (is_array($this->scope)) {
            return implode(':', $this->scope);
        }

        // If scope has not set, return null to indicate no caching.
        return null;
    }

    /**
     * Parses the fetched tokens.
     *
     * @param ResponseInterface $resp the response.
     * @return array the tokens parsed from the response body.
     * @throws \Exception
     */
    public function parseTokenResponse(ResponseInterface $resp)
    {
        $body = (string)$resp->getBody();
        if ($resp->hasHeader('Content-Type') &&
            $resp->getHeaderLine('Content-Type') == 'application/x-www-form-urlencoded'
        ) {
            $res = array();
            parse_str($body, $res);

            return $res;
        }

        // Assume it's JSON; if it's not throw an exception
        if (null === $res = json_decode($body, true)) {
            throw new \Exception('Invalid JSON response');
        }

        return $res;
    }

    /**
     * Updates an OAuth 2.0 client.
     *
     * Example:
     * ```
     * $oauth->updateToken([
     *     'refresh_token' => 'n4E9O119d',
     *     'access_token' => 'FJQbwq9',
     *     'expires_in' => 3600
     * ]);
     * ```
     *
     * @param array $config
     *  The configuration parameters related to the token.
     *
     *  - refresh_token
     *    The refresh token associated with the access token
     *    to be refreshed.
     *
     *  - access_token
     *    The current access token for this client.
     *
     *  - id_token
     *    The current ID token for this client.
     *
     *  - expires_in
     *    The time in seconds until access token expiration.
     *
     *  - expires_at
     *    The time as an integer number of seconds since the Epoch
     *
     *  - issued_at
     *    The timestamp that the token was issued at.
     */
    public function updateToken(array $config)
    {
        $opts = array_merge([
            'extensionParams' => [],
            'access_token' => null,
            'id_token' => null,
            'expires_in' => null,
            'expires_at' => null,
            'issued_at' => null,
        ], $config);

        $this->setExpiresAt($opts['expires_at']);
        $this->setExpiresIn($opts['expires_in']);
        // By default, the token is issued at `Time.now` when `expiresIn` is set,
        // but this can be used to supply a more precise time.
        if (!is_null($opts['issued_at'])) {
            $this->setIssuedAt($opts['issued_at']);
        }

        $this->setAccessToken($opts['access_token']);
        $this->setIdToken($opts['id_token']);
        // The refresh token should only be updated if a value is explicitly
        // passed in, as some access token responses do not include a refresh
        // token.
        if (array_key_exists('refresh_token', $opts)) {
            $this->setRefreshToken($opts['refresh_token']);
        }
    }

    /**
     * Builds the authorization Uri that the user should be redirected to.
     *
     * @param array $config configuration options that customize the return url
     * @return UriInterface the authorization Url.
     * @throws InvalidArgumentException
     */
    public function buildFullAuthorizationUri(array $config = [])
    {
        if (is_null($this->getAuthorizationUri())) {
            throw new InvalidArgumentException(
                'requires an authorizationUri to have been set'
            );
        }

        $params = array_merge([
            'response_type' => 'code',
            'access_type' => 'offline',
            'client_id' => $this->clientId,
            'redirect_uri' => $this->redirectUri,
            'state' => $this->state,
            'scope' => $this->getScope(),
        ], $config);

        // Validate the auth_params
        if (is_null($params['client_id'])) {
            throw new InvalidArgumentException(
                'missing the required client identifier'
            );
        }
        if (is_null($params['redirect_uri'])) {
            throw new InvalidArgumentException('missing the required redirect URI');
        }
        if (!empty($params['prompt']) && !empty($params['approval_prompt'])) {
            throw new InvalidArgumentException(
                'prompt and approval_prompt are mutually exclusive'
            );
        }

        // Construct the uri object; return it if it is valid.
        $result = clone $this->authorizationUri;
        $existingParams = Psr7\parse_query($result->getQuery());

        $result = $result->withQuery(
            Psr7\build_query(array_merge($existingParams, $params))
        );

        if ($result->getScheme() != 'https') {
            throw new InvalidArgumentException(
                'Authorization endpoint must be protected by TLS'
            );
        }

        return $result;
    }

    /**
     * Sets the authorization server's HTTP endpoint capable of authenticating
     * the end-user and obtaining authorization.
     *
     * @param string $uri
     */
    public function setAuthorizationUri($uri)
    {
        $this->authorizationUri = $this->coerceUri($uri);
    }

    /**
     * Gets the authorization server's HTTP endpoint capable of authenticating
     * the end-user and obtaining authorization.
     *
     * @return UriInterface
     */
    public function getAuthorizationUri()
    {
        return $this->authorizationUri;
    }

    /**
     * Gets the authorization server's HTTP endpoint capable of issuing tokens
     * and refreshing expired tokens.
     *
     * @return string
     */
    public function getTokenCredentialUri()
    {
        return $this->tokenCredentialUri;
    }

    /**
     * Sets the authorization server's HTTP endpoint capable of issuing tokens
     * and refreshing expired tokens.
     *
     * @param string $uri
     */
    public function setTokenCredentialUri($uri)
    {
        $this->tokenCredentialUri = $this->coerceUri($uri);
    }

    /**
     * Gets the redirection URI used in the initial request.
     *
     * @return string
     */
    public function getRedirectUri()
    {
        return $this->redirectUri;
    }

    /**
     * Sets the redirection URI used in the initial request.
     *
     * @param string $uri
     */
    public function setRedirectUri($uri)
    {
        if (is_null($uri)) {
            $this->redirectUri = null;

            return;
        }
        // redirect URI must be absolute
        if (!$this->isAbsoluteUri($uri)) {
            // "postmessage" is a reserved URI string in Google-land
            // @see https://developers.google.com/identity/sign-in/web/server-side-flow
            if ('postmessage' !== (string)$uri) {
                throw new InvalidArgumentException(
                    'Redirect URI must be absolute'
                );
            }
        }
        $this->redirectUri = (string)$uri;
    }

    /**
     * Gets the scope of the access requests as a space-delimited String.
     *
     * @return string
     */
    public function getScope()
    {
        if (is_null($this->scope)) {
            return $this->scope;
        }

        return implode(' ', $this->scope);
    }

    /**
     * Sets the scope of the access request, expressed either as an Array or as
     * a space-delimited String.
     *
     * @param string|array $scope
     * @throws InvalidArgumentException
     */
    public function setScope($scope)
    {
        if (is_null($scope)) {
            $this->scope = null;
        } elseif (is_string($scope)) {
            $this->scope = explode(' ', $scope);
        } elseif (is_array($scope)) {
            foreach ($scope as $s) {
                $pos = strpos($s, ' ');
                if ($pos !== false) {
                    throw new InvalidArgumentException(
                        'array scope values should not contain spaces'
                    );
                }
            }
            $this->scope = $scope;
        } else {
            throw new InvalidArgumentException(
                'scopes should be a string or array of strings'
            );
        }
    }

    /**
     * Gets the current grant type.
     *
     * @return string
     */
    public function getGrantType()
    {
        if (!is_null($this->grantType)) {
            return $this->grantType;
        }

        // Returns the inferred grant type, based on the current object instance
        // state.
        if (!is_null($this->code)) {
            return 'authorization_code';
        }

        if (!is_null($this->refreshToken)) {
            return 'refresh_token';
        }

        if (!is_null($this->username) && !is_null($this->password)) {
            return 'password';
        }

        if (!is_null($this->issuer) && !is_null($this->signingKey)) {
            return self::JWT_URN;
        }

        return null;
    }

    /**
     * Sets the current grant type.
     *
     * @param $grantType
     * @throws InvalidArgumentException
     */
    public function setGrantType($grantType)
    {
        if (in_array($grantType, self::$knownGrantTypes)) {
            $this->grantType = $grantType;
        } else {
            // validate URI
            if (!$this->isAbsoluteUri($grantType)) {
                throw new InvalidArgumentException(
                    'invalid grant type'
                );
            }
            $this->grantType = (string)$grantType;
        }
    }

    /**
     * Gets an arbitrary string designed to allow the client to maintain state.
     *
     * @return string
     */
    public function getState()
    {
        return $this->state;
    }

    /**
     * Sets an arbitrary string designed to allow the client to maintain state.
     *
     * @param string $state
     */
    public function setState($state)
    {
        $this->state = $state;
    }

    /**
     * Gets the authorization code issued to this client.
     */
    public function getCode()
    {
        return $this->code;
    }

    /**
     * Sets the authorization code issued to this client.
     *
     * @param string $code
     */
    public function setCode($code)
    {
        $this->code = $code;
    }

    /**
     * Gets the resource owner's username.
     */
    public function getUsername()
    {
        return $this->username;
    }

    /**
     * Sets the resource owner's username.
     *
     * @param string $username
     */
    public function setUsername($username)
    {
        $this->username = $username;
    }

    /**
     * Gets the resource owner's password.
     */
    public function getPassword()
    {
        return $this->password;
    }

    /**
     * Sets the resource owner's password.
     *
     * @param $password
     */
    public function setPassword($password)
    {
        $this->password = $password;
    }

    /**
     * Sets a unique identifier issued to the client to identify itself to the
     * authorization server.
     */
    public function getClientId()
    {
        return $this->clientId;
    }

    /**
     * Sets a unique identifier issued to the client to identify itself to the
     * authorization server.
     *
     * @param $clientId
     */
    public function setClientId($clientId)
    {
        $this->clientId = $clientId;
    }

    /**
     * Gets a shared symmetric secret issued by the authorization server, which
     * is used to authenticate the client.
     */
    public function getClientSecret()
    {
        return $this->clientSecret;
    }

    /**
     * Sets a shared symmetric secret issued by the authorization server, which
     * is used to authenticate the client.
     *
     * @param $clientSecret
     */
    public function setClientSecret($clientSecret)
    {
        $this->clientSecret = $clientSecret;
    }

    /**
     * Gets the Issuer ID when using assertion profile.
     */
    public function getIssuer()
    {
        return $this->issuer;
    }

    /**
     * Sets the Issuer ID when using assertion profile.
     *
     * @param string $issuer
     */
    public function setIssuer($issuer)
    {
        $this->issuer = $issuer;
    }

    /**
     * Gets the target sub when issuing assertions.
     */
    public function getSub()
    {
        return $this->sub;
    }

    /**
     * Sets the target sub when issuing assertions.
     *
     * @param string $sub
     */
    public function setSub($sub)
    {
        $this->sub = $sub;
    }

    /**
     * Gets the target audience when issuing assertions.
     */
    public function getAudience()
    {
        return $this->audience;
    }

    /**
     * Sets the target audience when issuing assertions.
     *
     * @param string $audience
     */
    public function setAudience($audience)
    {
        $this->audience = $audience;
    }

    /**
     * Gets the signing key when using an assertion profile.
     */
    public function getSigningKey()
    {
        return $this->signingKey;
    }

    /**
     * Sets the signing key when using an assertion profile.
     *
     * @param string $signingKey
     */
    public function setSigningKey($signingKey)
    {
        $this->signingKey = $signingKey;
    }

    /**
     * Gets the signing key id when using an assertion profile.
     *
     * @return string
     */
    public function getSigningKeyId()
    {
        return $this->signingKeyId;
    }

    /**
     * Sets the signing key id when using an assertion profile.
     *
     * @param string $signingKeyId
     */
    public function setSigningKeyId($signingKeyId)
    {
        $this->signingKeyId = $signingKeyId;
    }

    /**
     * Gets the signing algorithm when using an assertion profile.
     *
     * @return string
     */
    public function getSigningAlgorithm()
    {
        return $this->signingAlgorithm;
    }

    /**
     * Sets the signing algorithm when using an assertion profile.
     *
     * @param string $signingAlgorithm
     */
    public function setSigningAlgorithm($signingAlgorithm)
    {
        if (is_null($signingAlgorithm)) {
            $this->signingAlgorithm = null;
        } elseif (!in_array($signingAlgorithm, self::$knownSigningAlgorithms)) {
            throw new InvalidArgumentException('unknown signing algorithm');
        } else {
            $this->signingAlgorithm = $signingAlgorithm;
        }
    }

    /**
     * Gets the set of parameters used by extension when using an extension
     * grant type.
     */
    public function getExtensionParams()
    {
        return $this->extensionParams;
    }

    /**
     * Sets the set of parameters used by extension when using an extension
     * grant type.
     *
     * @param $extensionParams
     */
    public function setExtensionParams($extensionParams)
    {
        $this->extensionParams = $extensionParams;
    }

    /**
     * Gets the number of seconds assertions are valid for.
     */
    public function getExpiry()
    {
        return $this->expiry;
    }

    /**
     * Sets the number of seconds assertions are valid for.
     *
     * @param int $expiry
     */
    public function setExpiry($expiry)
    {
        $this->expiry = $expiry;
    }

    /**
     * Gets the lifetime of the access token in seconds.
     */
    public function getExpiresIn()
    {
        return $this->expiresIn;
    }

    /**
     * Sets the lifetime of the access token in seconds.
     *
     * @param int $expiresIn
     */
    public function setExpiresIn($expiresIn)
    {
        if (is_null($expiresIn)) {
            $this->expiresIn = null;
            $this->issuedAt = null;
        } else {
            $this->issuedAt = time();
            $this->expiresIn = (int)$expiresIn;
        }
    }

    /**
     * Gets the time the current access token expires at.
     *
     * @return int
     */
    public function getExpiresAt()
    {
        if (!is_null($this->expiresAt)) {
            return $this->expiresAt;
        }

        if (!is_null($this->issuedAt) && !is_null($this->expiresIn)) {
            return $this->issuedAt + $this->expiresIn;
        }

        return null;
    }

    /**
     * Returns true if the acccess token has expired.
     *
     * @return bool
     */
    public function isExpired()
    {
        $expiration = $this->getExpiresAt();
        $now = time();

        return !is_null($expiration) && $now >= $expiration;
    }

    /**
     * Sets the time the current access token expires at.
     *
     * @param int $expiresAt
     */
    public function setExpiresAt($expiresAt)
    {
        $this->expiresAt = $expiresAt;
    }

    /**
     * Gets the time the current access token was issued at.
     */
    public function getIssuedAt()
    {
        return $this->issuedAt;
    }

    /**
     * Sets the time the current access token was issued at.
     *
     * @param int $issuedAt
     */
    public function setIssuedAt($issuedAt)
    {
        $this->issuedAt = $issuedAt;
    }

    /**
     * Gets the current access token.
     */
    public function getAccessToken()
    {
        return $this->accessToken;
    }

    /**
     * Sets the current access token.
     *
     * @param string $accessToken
     */
    public function setAccessToken($accessToken)
    {
        $this->accessToken = $accessToken;
    }

    /**
     * Gets the current ID token.
     */
    public function getIdToken()
    {
        return $this->idToken;
    }

    /**
     * Sets the current ID token.
     *
     * @param $idToken
     */
    public function setIdToken($idToken)
    {
        $this->idToken = $idToken;
    }

    /**
     * Gets the refresh token associated with the current access token.
     */
    public function getRefreshToken()
    {
        return $this->refreshToken;
    }

    /**
     * Sets the refresh token associated with the current access token.
     *
     * @param $refreshToken
     */
    public function setRefreshToken($refreshToken)
    {
        $this->refreshToken = $refreshToken;
    }

    /**
     * Sets additional claims to be included in the JWT token
     *
     * @param array $additionalClaims
     */
    public function setAdditionalClaims(array $additionalClaims)
    {
        $this->additionalClaims = $additionalClaims;
    }

    /**
     * Gets the additional claims to be included in the JWT token.
     *
     * @return array
     */
    public function getAdditionalClaims()
    {
        return $this->additionalClaims;
    }

    /**
     * The expiration of the last received token.
     *
     * @return array
     */
    public function getLastReceivedToken()
    {
        if ($token = $this->getAccessToken()) {
            return [
                'access_token' => $token,
                'expires_at' => $this->getExpiresAt(),
            ];
        }

        return null;
    }

    /**
     * Get the client ID.
     *
     * Alias of {@see Google\Auth\OAuth2::getClientId()}.
     *
     * @param callable $httpHandler
     * @return string
     * @access private
     */
    public function getClientName(callable $httpHandler = null)
    {
        return $this->getClientId();
    }

    /**
     * @todo handle uri as array
     *
     * @param string $uri
     * @return null|UriInterface
     */
    private function coerceUri($uri)
    {
        if (is_null($uri)) {
            return;
        }

        return Psr7\uri_for($uri);
    }

    /**
     * @param string $idToken
     * @param string|array|null $publicKey
     * @param array $allowedAlgs
     * @return object
     */
    private function jwtDecode($idToken, $publicKey, $allowedAlgs)
    {
        if (class_exists('Firebase\JWT\JWT')) {
            return \Firebase\JWT\JWT::decode($idToken, $publicKey, $allowedAlgs);
        }

        return \JWT::decode($idToken, $publicKey, $allowedAlgs);
    }

    private function jwtEncode($assertion, $signingKey, $signingAlgorithm, $signingKeyId = null)
    {
        if (class_exists('Firebase\JWT\JWT')) {
<<<<<<< HEAD
            return \Firebase\JWT\JWT::encode($assertion, $signingKey,
                $signingAlgorithm, $signingKeyId);
=======
            return \Firebase\JWT\JWT::encode(
                $assertion,
                $signingKey,
                $signingAlgorithm
            );
>>>>>>> bb58e9a9
        }

        return \JWT::encode($assertion, $signingKey, $signingAlgorithm, $signingKeyId);
    }

    /**
     * Determines if the URI is absolute based on its scheme and host or path
     * (RFC 3986).
     *
     * @param string $uri
     * @return bool
     */
    private function isAbsoluteUri($uri)
    {
        $uri = $this->coerceUri($uri);

        return $uri->getScheme() && ($uri->getHost() || $uri->getPath());
    }

    /**
     * @param array $params
     * @return array
     */
    private function addClientCredentials(&$params)
    {
        $clientId = $this->getClientId();
        $clientSecret = $this->getClientSecret();

        if ($clientId && $clientSecret) {
            $params['client_id'] = $clientId;
            $params['client_secret'] = $clientSecret;
        }

        return $params;
    }
}<|MERGE_RESOLUTION|>--- conflicted
+++ resolved
@@ -445,17 +445,12 @@
         }
         $assertion += $this->getAdditionalClaims();
 
-<<<<<<< HEAD
-        return $this->jwtEncode($assertion, $this->getSigningKey(),
-            $this->getSigningAlgorithm(),
-            $this->getSigningKeyId());
-=======
         return $this->jwtEncode(
             $assertion,
             $this->getSigningKey(),
-            $this->getSigningAlgorithm()
+            $this->getSigningAlgorithm(),
+            $this->getSigningKeyId()
         );
->>>>>>> bb58e9a9
     }
 
     /**
@@ -1365,16 +1360,12 @@
     private function jwtEncode($assertion, $signingKey, $signingAlgorithm, $signingKeyId = null)
     {
         if (class_exists('Firebase\JWT\JWT')) {
-<<<<<<< HEAD
-            return \Firebase\JWT\JWT::encode($assertion, $signingKey,
-                $signingAlgorithm, $signingKeyId);
-=======
             return \Firebase\JWT\JWT::encode(
                 $assertion,
                 $signingKey,
-                $signingAlgorithm
+                $signingAlgorithm,
+                $signingKeyId
             );
->>>>>>> bb58e9a9
         }
 
         return \JWT::encode($assertion, $signingKey, $signingAlgorithm, $signingKeyId);
