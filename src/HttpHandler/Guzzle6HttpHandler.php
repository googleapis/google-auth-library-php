<?php

namespace Google\Auth\HttpHandler;

use GuzzleHttp\ClientInterface;
use Psr\Http\Message\RequestInterface;
use Psr\Http\Message\ResponseInterface;

class Guzzle6HttpHandler
{
    /**
     * @var ClientInterface
     */
    private $client;

    /**
     * @param ClientInterface $client
     */
    public function __construct(ClientInterface $client)
    {
        $this->client = $client;
    }

    /**
     * Accepts a PSR-7 request and an array of options and returns a PSR-7 response.
     *
     * @param RequestInterface $request
     * @param array $options
     * @return ResponseInterface
     */
    public function __invoke(RequestInterface $request, array $options = [])
    {
        return $this->client->send($request, $options);
    }

    /**
     * Accepts a PSR-7 request and an array of options and returns a PromiseInterface
     *
     * @param RequestInterface $request
     * @param array $options
<<<<<<< HEAD
     * @return \GuzzleHttp\Promise\Promise
=======
     *
     * @return \GuzzleHttp\Promise\PromiseInterface
>>>>>>> a41e52b8
     */
    public function async(RequestInterface $request, array $options = [])
    {
        return $this->client->sendAsync($request, $options);
    }
}<|MERGE_RESOLUTION|>--- conflicted
+++ resolved
@@ -38,12 +38,8 @@
      *
      * @param RequestInterface $request
      * @param array $options
-<<<<<<< HEAD
-     * @return \GuzzleHttp\Promise\Promise
-=======
      *
      * @return \GuzzleHttp\Promise\PromiseInterface
->>>>>>> a41e52b8
      */
     public function async(RequestInterface $request, array $options = [])
     {
