<?php
/*
 * Copyright 2015 Google Inc.
 *
 * Licensed under the Apache License, Version 2.0 (the "License");
 * you may not use this file except in compliance with the License.
 * You may obtain a copy of the License at
 *
 *     http://www.apache.org/licenses/LICENSE-2.0
 *
 * Unless required by applicable law or agreed to in writing, software
 * distributed under the License is distributed on an "AS IS" BASIS,
 * WITHOUT WARRANTIES OR CONDITIONS OF ANY KIND, either express or implied.
 * See the License for the specific language governing permissions and
 * limitations under the License.
 */

namespace Google\Auth;

/**
 * An interface implemented by objects that can fetch auth tokens.
 */
interface FetchAuthTokenInterface
{
    /**
     * Fetches the auth tokens based on the current state.
     *
<<<<<<< HEAD
     * @param callable $httpHandler callback which delivers psr7 request
     *
=======
     * @param callable|null $httpHandler callback which delivers psr7 request
>>>>>>> 6b00b66f
     * @return array<mixed> a hash of auth tokens
     */
    public function fetchAuthToken(?callable $httpHandler = null);

    /**
     * Obtains a key that can used to cache the results of #fetchAuthToken.
     *
     * If the value is empty, the auth token is not cached.
     *
     * @return string a key that may be used to cache the auth token.
     */
    public function getCacheKey();

    /**
     * Returns an associative array with the token and
     * expiration time.
     *
     * @return null|array<mixed> {
     *     The last received access token.
     *
     *     @type string $access_token The access token string.
     *     @type int $expires_at The time the token expires as a UNIX timestamp.
     * }
     */
    public function getLastReceivedToken();
}<|MERGE_RESOLUTION|>--- conflicted
+++ resolved
@@ -25,12 +25,8 @@
     /**
      * Fetches the auth tokens based on the current state.
      *
-<<<<<<< HEAD
-     * @param callable $httpHandler callback which delivers psr7 request
+     * @param callable|null $httpHandler callback which delivers psr7 request
      *
-=======
-     * @param callable|null $httpHandler callback which delivers psr7 request
->>>>>>> 6b00b66f
      * @return array<mixed> a hash of auth tokens
      */
     public function fetchAuthToken(?callable $httpHandler = null);
