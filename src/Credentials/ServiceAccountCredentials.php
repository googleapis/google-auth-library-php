--- conflicted
+++ resolved
@@ -107,10 +107,9 @@
             throw new \InvalidArgumentException(
                 'json key is missing the private_key field');
         }
-<<<<<<< HEAD
         if (array_key_exists('quota_project', $jsonKey)) {
             $this->quotaProject = (string) $jsonKey['quota_project'];
-=======
+        }
         if ($scope && $targetAudience) {
             throw new InvalidArgumentException(
                 'Scope and targetAudience cannot both be supplied');
@@ -118,7 +117,6 @@
         $additionalClaims = [];
         if ($targetAudience) {
             $additionalClaims = ['target_audience' => $targetAudience];
->>>>>>> 39e243a7
         }
         $this->auth = new OAuth2([
             'audience' => self::TOKEN_CREDENTIAL_URI,
