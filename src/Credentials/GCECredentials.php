<?php
/*
 * Copyright 2015 Google Inc.
 *
 * Licensed under the Apache License, Version 2.0 (the "License");
 * you may not use this file except in compliance with the License.
 * You may obtain a copy of the License at
 *
 *     http://www.apache.org/licenses/LICENSE-2.0
 *
 * Unless required by applicable law or agreed to in writing, software
 * distributed under the License is distributed on an "AS IS" BASIS,
 * WITHOUT WARRANTIES OR CONDITIONS OF ANY KIND, either express or implied.
 * See the License for the specific language governing permissions and
 * limitations under the License.
 */

namespace Google\Auth\Credentials;

use COM;
use com_exception;
use Google\Auth\CredentialsLoader;
use Google\Auth\GetQuotaProjectInterface;
use Google\Auth\HttpHandler\HttpClientCache;
use Google\Auth\HttpHandler\HttpHandlerFactory;
use Google\Auth\Iam;
use Google\Auth\IamSignerTrait;
use Google\Auth\ProjectIdProviderInterface;
use Google\Auth\SignBlobInterface;
use GuzzleHttp\Exception\ClientException;
use GuzzleHttp\Exception\ConnectException;
use GuzzleHttp\Exception\RequestException;
use GuzzleHttp\Exception\ServerException;
use GuzzleHttp\Psr7\Request;
use InvalidArgumentException;

/**
 * GCECredentials supports authorization on Google Compute Engine.
 *
 * It can be used to authorize requests using the AuthTokenMiddleware, but will
 * only succeed if being run on GCE:
 *
 *   use Google\Auth\Credentials\GCECredentials;
 *   use Google\Auth\Middleware\AuthTokenMiddleware;
 *   use GuzzleHttp\Client;
 *   use GuzzleHttp\HandlerStack;
 *
 *   $gce = new GCECredentials();
 *   $middleware = new AuthTokenMiddleware($gce);
 *   $stack = HandlerStack::create();
 *   $stack->push($middleware);
 *
 *   $client = new Client([
 *      'handler' => $stack,
 *      'base_uri' => 'https://www.googleapis.com/taskqueue/v1beta2/projects/',
 *      'auth' => 'google_auth'
 *   ]);
 *
 *   $res = $client->get('myproject/taskqueues/myqueue');
 */
class GCECredentials extends CredentialsLoader implements
    SignBlobInterface,
    ProjectIdProviderInterface,
    GetQuotaProjectInterface
{
    use IamSignerTrait;

    // phpcs:disable
    const cacheKey = 'GOOGLE_AUTH_PHP_GCE';
    // phpcs:enable

    /**
     * The metadata IP address on appengine instances.
     *
     * The IP is used instead of the domain 'metadata' to avoid slow responses
     * when not on Compute Engine.
     */
    const METADATA_IP = '169.254.169.254';

    /**
     * The metadata path of the default token.
     */
    const TOKEN_URI_PATH = 'v1/instance/service-accounts/default/token';

    /**
     * The metadata path of the default id token.
     */
    const ID_TOKEN_URI_PATH = 'v1/instance/service-accounts/default/identity';

    /**
     * The metadata path of the client ID.
     */
    const CLIENT_ID_URI_PATH = 'v1/instance/service-accounts/default/email';

    /**
     * The metadata path of the project ID.
     */
    const PROJECT_ID_URI_PATH = 'v1/project/project-id';

    /**
     * The metadata path of the project ID.
     */
    const UNIVERSE_DOMAIN_URI_PATH = 'v1/universe/universe-domain';

    /**
     * The header whose presence indicates GCE presence.
     */
    const FLAVOR_HEADER = 'Metadata-Flavor';

    /**
     * The Linux file which contains the product name.
     */
    private const GKE_PRODUCT_NAME_FILE = '/sys/class/dmi/id/product_name';

    /**
     * The Windows Registry key path to the product name
     */
    private const WINDOWS_REGISTRY_KEY_PATH = 'HKEY_LOCAL_MACHINE\\SYSTEM\\HardwareConfig\\Current\\';

    /**
     * The Windows registry key name for the product name
     */
    private const WINDOWS_REGISTRY_KEY_NAME = 'SystemProductName';

    /**
     * The Name of the product expected from the windows registry
     */
    private const PRODUCT_NAME = 'Google';

    private const CRED_TYPE = 'mds';

    /**
     * Note: the explicit `timeout` and `tries` below is a workaround. The underlying
     * issue is that resolving an unknown host on some networks will take
     * 20-30 seconds; making this timeout short fixes the issue, but
     * could lead to false negatives in the event that we are on GCE, but
     * the metadata resolution was particularly slow. The latter case is
     * "unlikely" since the expected 4-nines time is about 0.5 seconds.
     * This allows us to limit the total ping maximum timeout to 1.5 seconds
     * for developer desktop scenarios.
     */
    const MAX_COMPUTE_PING_TRIES = 3;
    const COMPUTE_PING_CONNECTION_TIMEOUT_S = 0.5;

    /**
     * Flag used to ensure that the onGCE test is only done once;.
     *
     * @var bool
     */
    private $hasCheckedOnGce = false;

    /**
     * Flag that stores the value of the onGCE check.
     *
     * @var bool
     */
    private $isOnGce = false;

    /**
     * Result of fetchAuthToken.
     *
     * @var array<mixed>
     */
    protected $lastReceivedToken;

    /**
     * @var string|null
     */
    private $clientName;

    /**
     * @var string|null
     */
    private $projectId;

    /**
     * @var string
     */
    private $tokenUri;

    /**
     * @var string
     */
    private $targetAudience;

    /**
     * @var string|null
     */
    private $quotaProject;

    /**
     * @var string|null
     */
    private $serviceAccountIdentity;

    /**
     * @var string
     */
    private ?string $universeDomain;

    /**
     * @param Iam|null $iam [optional] An IAM instance.
     * @param string|string[] $scope [optional] the scope of the access request,
     *        expressed either as an array or as a space-delimited string.
     * @param string $targetAudience [optional] The audience for the ID token.
     * @param string $quotaProject [optional] Specifies a project to bill for access
     *   charges associated with the request.
     * @param string $serviceAccountIdentity [optional] Specify a service
     *   account identity name to use instead of "default".
     * @param string|null $universeDomain [optional] Specify a universe domain to use
     *   instead of fetching one from the metadata server.
     */
    public function __construct(
        ?Iam $iam = null,
        $scope = null,
        $targetAudience = null,
        $quotaProject = null,
        $serviceAccountIdentity = null,
        ?string $universeDomain = null
    ) {
        $this->iam = $iam;

        if ($scope && $targetAudience) {
            throw new InvalidArgumentException(
                'Scope and targetAudience cannot both be supplied'
            );
        }

        $tokenUri = self::getTokenUri($serviceAccountIdentity);
        if ($scope) {
            if (is_string($scope)) {
                $scope = explode(' ', $scope);
            }

            $scope = implode(',', $scope);

            $tokenUri = $tokenUri . '?scopes=' . $scope;
        } elseif ($targetAudience) {
            $tokenUri = self::getIdTokenUri($serviceAccountIdentity);
            $tokenUri = $tokenUri . '?audience=' . $targetAudience;
            $this->targetAudience = $targetAudience;
        }

        $this->tokenUri = $tokenUri;
        $this->quotaProject = $quotaProject;
        $this->serviceAccountIdentity = $serviceAccountIdentity;
        $this->universeDomain = $universeDomain;
    }

    /**
     * The full uri for accessing the default token.
     *
     * @param string $serviceAccountIdentity [optional] Specify a service
     *   account identity name to use instead of "default".
     * @return string
     */
    public static function getTokenUri($serviceAccountIdentity = null)
    {
        $base = 'http://' . self::METADATA_IP . '/computeMetadata/';
        $base .= self::TOKEN_URI_PATH;

        if ($serviceAccountIdentity) {
            return str_replace(
                '/default/',
                '/' . $serviceAccountIdentity . '/',
                $base
            );
        }
        return $base;
    }

    /**
     * The full uri for accessing the default service account.
     *
     * @param string $serviceAccountIdentity [optional] Specify a service
     *   account identity name to use instead of "default".
     * @return string
     */
    public static function getClientNameUri($serviceAccountIdentity = null)
    {
        $base = 'http://' . self::METADATA_IP . '/computeMetadata/';
        $base .= self::CLIENT_ID_URI_PATH;

        if ($serviceAccountIdentity) {
            return str_replace(
                '/default/',
                '/' . $serviceAccountIdentity . '/',
                $base
            );
        }

        return $base;
    }

    /**
     * The full uri for accesesing the default identity token.
     *
     * @param string $serviceAccountIdentity [optional] Specify a service
     *   account identity name to use instead of "default".
     * @return string
     */
    private static function getIdTokenUri($serviceAccountIdentity = null)
    {
        $base = 'http://' . self::METADATA_IP . '/computeMetadata/';
        $base .= self::ID_TOKEN_URI_PATH;

        if ($serviceAccountIdentity) {
            return str_replace(
                '/default/',
                '/' . $serviceAccountIdentity . '/',
                $base
            );
        }

        return $base;
    }

    /**
     * The full uri for accessing the default project ID.
     *
     * @return string
     */
    private static function getProjectIdUri()
    {
        $base = 'http://' . self::METADATA_IP . '/computeMetadata/';

        return $base . self::PROJECT_ID_URI_PATH;
    }

    /**
     * The full uri for accessing the default universe domain.
     *
     * @return string
     */
    private static function getUniverseDomainUri()
    {
        $base = 'http://' . self::METADATA_IP . '/computeMetadata/';

        return $base . self::UNIVERSE_DOMAIN_URI_PATH;
    }

    /**
     * Determines if this an App Engine Flexible instance, by accessing the
     * GAE_INSTANCE environment variable.
     *
     * @return bool true if this an App Engine Flexible Instance, false otherwise
     */
    public static function onAppEngineFlexible()
    {
        return substr((string) getenv('GAE_INSTANCE'), 0, 4) === 'aef-';
    }

    /**
     * Determines if this a GCE instance, by accessing the expected metadata
     * host.
     * If $httpHandler is not specified a the default HttpHandler is used.
     *
     * @param callable|null $httpHandler callback which delivers psr7 request
     * @return bool True if this a GCEInstance, false otherwise
     */
    public static function onGce(?callable $httpHandler = null)
    {
        $httpHandler = $httpHandler
            ?: HttpHandlerFactory::build(HttpClientCache::getHttpClient());

        $checkUri = 'http://' . self::METADATA_IP;
        for ($i = 1; $i <= self::MAX_COMPUTE_PING_TRIES; $i++) {
            try {
                // Comment from: oauth2client/client.py
                //
                // Note: the explicit `timeout` below is a workaround. The underlying
                // issue is that resolving an unknown host on some networks will take
                // 20-30 seconds; making this timeout short fixes the issue, but
                // could lead to false negatives in the event that we are on GCE, but
                // the metadata resolution was particularly slow. The latter case is
                // "unlikely".
                $resp = $httpHandler(
                    new Request(
                        'GET',
                        $checkUri,
                        [
                            self::FLAVOR_HEADER => 'Google',
                            self::$metricMetadataKey => self::getMetricsHeader('', 'mds')
                        ]
                    ),
                    ['timeout' => self::COMPUTE_PING_CONNECTION_TIMEOUT_S]
                );

                return $resp->getHeaderLine(self::FLAVOR_HEADER) == 'Google';
            } catch (ClientException $e) {
            } catch (ServerException $e) {
            } catch (RequestException $e) {
            } catch (ConnectException $e) {
            }
        }

        if (PHP_OS === 'Windows' || PHP_OS === 'WINNT') {
            return self::detectResidencyWindows(
                self::WINDOWS_REGISTRY_KEY_PATH . self::WINDOWS_REGISTRY_KEY_NAME
            );
        }

        // Detect GCE residency on Linux
        return self::detectResidencyLinux(self::GKE_PRODUCT_NAME_FILE);
    }

    private static function detectResidencyLinux(string $productNameFile): bool
    {
        if (file_exists($productNameFile)) {
            $productName = trim((string) file_get_contents($productNameFile));
            return 0 === strpos($productName, self::PRODUCT_NAME);
        }
        return false;
    }

    private static function detectResidencyWindows(string $registryProductKey): bool
    {
        if (!class_exists(COM::class)) {
            // the COM extension must be installed and enabled to detect Windows residency
            // see https://www.php.net/manual/en/book.com.php
            return false;
        }

        $shell = new COM('WScript.Shell');
        $productName = null;

        try {
            $productName = $shell->regRead($registryProductKey);
        } catch (com_exception) {
            // This means that we tried to read a key that doesn't exist on the registry
            // which might mean that it is a windows instance that is not on GCE
            return false;
        }

        return 0 === strpos($productName, self::PRODUCT_NAME);
    }

    /**
     * Implements FetchAuthTokenInterface#fetchAuthToken.
     *
     * Fetches the auth tokens from the GCE metadata host if it is available.
     * If $httpHandler is not specified a the default HttpHandler is used.
     *
<<<<<<< HEAD
     * @param callable $httpHandler callback which delivers psr7 request
     * @param array<mixed> $headers [optional] Headers to be inserted
     *     into the token endpoint request present.
     *
=======
     * @param callable|null $httpHandler callback which delivers psr7 request
>>>>>>> 6b00b66f
     *
     * @return array<mixed> {
     *     A set of auth related metadata, based on the token type.
     *
     *     @type string $access_token for access tokens
     *     @type int    $expires_in   for access tokens
     *     @type string $token_type   for access tokens
     *     @type string $id_token     for ID tokens
     * }
     * @throws \Exception
     */
<<<<<<< HEAD
    public function fetchAuthToken(callable $httpHandler = null, array $headers = [])
=======
    public function fetchAuthToken(?callable $httpHandler = null)
>>>>>>> 6b00b66f
    {
        $httpHandler = $httpHandler
            ?: HttpHandlerFactory::build(HttpClientCache::getHttpClient());

        if (!$this->hasCheckedOnGce) {
            $this->isOnGce = self::onGce($httpHandler);
            $this->hasCheckedOnGce = true;
        }
        if (!$this->isOnGce) {
            return [];  // return an empty array with no access token
        }

        $response = $this->getFromMetadata(
            $httpHandler,
            $this->tokenUri,
            $this->applyTokenEndpointMetrics($headers, $this->targetAudience ? 'it' : 'at')
        );

        if ($this->targetAudience) {
            return $this->lastReceivedToken = ['id_token' => $response];
        }

        if (null === $json = json_decode($response, true)) {
            throw new \Exception('Invalid JSON response');
        }

        $json['expires_at'] = time() + $json['expires_in'];

        // store this so we can retrieve it later
        $this->lastReceivedToken = $json;

        return $json;
    }

    /**
     * Returns the Cache Key for the credential token.
     * The format for the cache key is:
     * TokenURI
     *
     * @return string
     */
    public function getCacheKey()
    {
        return $this->tokenUri;
    }

    /**
     * @return array<mixed>|null
     */
    public function getLastReceivedToken()
    {
        if ($this->lastReceivedToken) {
            if (array_key_exists('id_token', $this->lastReceivedToken)) {
                return $this->lastReceivedToken;
            }

            return [
                'access_token' => $this->lastReceivedToken['access_token'],
                'expires_at' => $this->lastReceivedToken['expires_at']
            ];
        }

        return null;
    }

    /**
     * Get the client name from GCE metadata.
     *
     * Subsequent calls will return a cached value.
     *
     * @param callable|null $httpHandler callback which delivers psr7 request
     * @return string
     */
    public function getClientName(?callable $httpHandler = null)
    {
        if ($this->clientName) {
            return $this->clientName;
        }

        $httpHandler = $httpHandler
            ?: HttpHandlerFactory::build(HttpClientCache::getHttpClient());

        if (!$this->hasCheckedOnGce) {
            $this->isOnGce = self::onGce($httpHandler);
            $this->hasCheckedOnGce = true;
        }

        if (!$this->isOnGce) {
            return '';
        }

        $this->clientName = $this->getFromMetadata(
            $httpHandler,
            self::getClientNameUri($this->serviceAccountIdentity)
        );

        return $this->clientName;
    }

    /**
     * Fetch the default Project ID from compute engine.
     *
     * Returns null if called outside GCE.
     *
     * @param callable|null $httpHandler Callback which delivers psr7 request
     * @return string|null
     */
    public function getProjectId(?callable $httpHandler = null)
    {
        if ($this->projectId) {
            return $this->projectId;
        }

        $httpHandler = $httpHandler
            ?: HttpHandlerFactory::build(HttpClientCache::getHttpClient());

        if (!$this->hasCheckedOnGce) {
            $this->isOnGce = self::onGce($httpHandler);
            $this->hasCheckedOnGce = true;
        }

        if (!$this->isOnGce) {
            return null;
        }

        $this->projectId = $this->getFromMetadata($httpHandler, self::getProjectIdUri());
        return $this->projectId;
    }

    /**
     * Fetch the default universe domain from the metadata server.
     *
     * @param callable|null $httpHandler Callback which delivers psr7 request
     * @return string
     */
    public function getUniverseDomain(?callable $httpHandler = null): string
    {
        if (null !== $this->universeDomain) {
            return $this->universeDomain;
        }

        $httpHandler = $httpHandler
            ?: HttpHandlerFactory::build(HttpClientCache::getHttpClient());

        if (!$this->hasCheckedOnGce) {
            $this->isOnGce = self::onGce($httpHandler);
            $this->hasCheckedOnGce = true;
        }

        try {
            $this->universeDomain = $this->getFromMetadata(
                $httpHandler,
                self::getUniverseDomainUri()
            );
        } catch (ClientException $e) {
            // If the metadata server exists, but returns a 404 for the universe domain, the auth
            // libraries should safely assume this is an older metadata server running in GCU, and
            // should return the default universe domain.
            if (!$e->hasResponse() || 404 != $e->getResponse()->getStatusCode()) {
                throw $e;
            }
            $this->universeDomain = self::DEFAULT_UNIVERSE_DOMAIN;
        }

        // We expect in some cases the metadata server will return an empty string for the universe
        // domain. In this case, the auth library MUST return the default universe domain.
        if ('' === $this->universeDomain) {
            $this->universeDomain = self::DEFAULT_UNIVERSE_DOMAIN;
        }

        return $this->universeDomain;
    }

    /**
     * Fetch the value of a GCE metadata server URI.
     *
     * @param callable $httpHandler An HTTP Handler to deliver PSR7 requests.
     * @param string $uri The metadata URI.
     * @param array<mixed> $headers [optional] If present, add these headers to the token
     *        endpoint request.
     *
     * @return string
     */
    private function getFromMetadata(callable $httpHandler, $uri, array $headers = [])
    {
        $resp = $httpHandler(
            new Request(
                'GET',
                $uri,
                [self::FLAVOR_HEADER => 'Google'] + $headers
            )
        );

        return (string) $resp->getBody();
    }

    /**
     * Get the quota project used for this API request
     *
     * @return string|null
     */
    public function getQuotaProject()
    {
        return $this->quotaProject;
    }

    /**
     * Set whether or not we've already checked the GCE environment.
     *
     * @param bool $isOnGce
     *
     * @return void
     */
    public function setIsOnGce($isOnGce)
    {
        // Implicitly set hasCheckedGce to true
        $this->hasCheckedOnGce = true;

        // Set isOnGce
        $this->isOnGce = $isOnGce;
    }

    protected function getCredType(): string
    {
        return self::CRED_TYPE;
    }
}<|MERGE_RESOLUTION|>--- conflicted
+++ resolved
@@ -441,14 +441,10 @@
      * Fetches the auth tokens from the GCE metadata host if it is available.
      * If $httpHandler is not specified a the default HttpHandler is used.
      *
-<<<<<<< HEAD
-     * @param callable $httpHandler callback which delivers psr7 request
+     * @param callable|null $httpHandler callback which delivers psr7 request
      * @param array<mixed> $headers [optional] Headers to be inserted
      *     into the token endpoint request present.
      *
-=======
-     * @param callable|null $httpHandler callback which delivers psr7 request
->>>>>>> 6b00b66f
      *
      * @return array<mixed> {
      *     A set of auth related metadata, based on the token type.
@@ -460,11 +456,7 @@
      * }
      * @throws \Exception
      */
-<<<<<<< HEAD
-    public function fetchAuthToken(callable $httpHandler = null, array $headers = [])
-=======
-    public function fetchAuthToken(?callable $httpHandler = null)
->>>>>>> 6b00b66f
+    public function fetchAuthToken(?callable $httpHandler = null, array $headers = [])
     {
         $httpHandler = $httpHandler
             ?: HttpHandlerFactory::build(HttpClientCache::getHttpClient());
