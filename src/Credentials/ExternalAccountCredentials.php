<?php
/*
 * Copyright 2023 Google Inc.
 *
 * Licensed under the Apache License, Version 2.0 (the "License");
 * you may not use this file except in compliance with the License.
 * You may obtain a copy of the License at
 *
 *     http://www.apache.org/licenses/LICENSE-2.0
 *
 * Unless required by applicable law or agreed to in writing, software
 * distributed under the License is distributed on an "AS IS" BASIS,
 * WITHOUT WARRANTIES OR CONDITIONS OF ANY KIND, either express or implied.
 * See the License for the specific language governing permissions and
 * limitations under the License.
 */

namespace Google\Auth\Credentials;

use Google\Auth\CredentialSource\AwsNativeSource;
use Google\Auth\CredentialSource\ExecutableSource;
use Google\Auth\CredentialSource\FileSource;
use Google\Auth\CredentialSource\UrlSource;
use Google\Auth\ExecutableHandler\ExecutableHandler;
use Google\Auth\ExternalAccountCredentialSourceInterface;
use Google\Auth\FetchAuthTokenInterface;
use Google\Auth\GetQuotaProjectInterface;
use Google\Auth\GetUniverseDomainInterface;
use Google\Auth\HttpHandler\HttpClientCache;
use Google\Auth\HttpHandler\HttpHandlerFactory;
use Google\Auth\OAuth2;
use Google\Auth\ProjectIdProviderInterface;
use Google\Auth\UpdateMetadataInterface;
use Google\Auth\UpdateMetadataTrait;
use GuzzleHttp\Psr7\Request;
use InvalidArgumentException;

class ExternalAccountCredentials implements
    FetchAuthTokenInterface,
    UpdateMetadataInterface,
    GetQuotaProjectInterface,
    GetUniverseDomainInterface,
    ProjectIdProviderInterface
{
    use UpdateMetadataTrait;

    private const EXTERNAL_ACCOUNT_TYPE = 'external_account';
    private const CLOUD_RESOURCE_MANAGER_URL = 'https://cloudresourcemanager.UNIVERSE_DOMAIN/v1/projects/%s';

    private OAuth2 $auth;
    private ?string $quotaProject;
    private ?string $serviceAccountImpersonationUrl;
    private ?string $workforcePoolUserProject;
    private ?string $projectId;
    private string $universeDomain;

    /**
     * @param string|string[] $scope   The scope of the access request, expressed either as an array
     *                                 or as a space-delimited string.
     * @param array<mixed>    $jsonKey JSON credentials as an associative array.
     */
    public function __construct(
        $scope,
        array $jsonKey
    ) {
        if (!array_key_exists('type', $jsonKey)) {
            throw new InvalidArgumentException('json key is missing the type field');
        }
        if ($jsonKey['type'] !== self::EXTERNAL_ACCOUNT_TYPE) {
            throw new InvalidArgumentException(sprintf(
                'expected "%s" type but received "%s"',
                self::EXTERNAL_ACCOUNT_TYPE,
                $jsonKey['type']
            ));
        }

        if (!array_key_exists('token_url', $jsonKey)) {
            throw new InvalidArgumentException(
                'json key is missing the token_url field'
            );
        }

        if (!array_key_exists('audience', $jsonKey)) {
            throw new InvalidArgumentException(
                'json key is missing the audience field'
            );
        }

        if (!array_key_exists('subject_token_type', $jsonKey)) {
            throw new InvalidArgumentException(
                'json key is missing the subject_token_type field'
            );
        }

        if (!array_key_exists('credential_source', $jsonKey)) {
            throw new InvalidArgumentException(
                'json key is missing the credential_source field'
            );
        }

        $this->serviceAccountImpersonationUrl = $jsonKey['service_account_impersonation_url'] ?? null;

        $this->quotaProject = $jsonKey['quota_project_id'] ?? null;
        $this->workforcePoolUserProject = $jsonKey['workforce_pool_user_project'] ?? null;
        $this->universeDomain = $jsonKey['universe_domain'] ?? GetUniverseDomainInterface::DEFAULT_UNIVERSE_DOMAIN;

        $this->auth = new OAuth2([
            'tokenCredentialUri' => $jsonKey['token_url'],
            'audience' => $jsonKey['audience'],
            'scope' => $scope,
            'subjectTokenType' => $jsonKey['subject_token_type'],
            'subjectTokenFetcher' => self::buildCredentialSource($jsonKey),
            'additionalOptions' => $this->workforcePoolUserProject
                ? ['userProject' => $this->workforcePoolUserProject]
                : [],
        ]);

        if (!$this->isWorkforcePool() && $this->workforcePoolUserProject) {
            throw new InvalidArgumentException(
                'workforce_pool_user_project should not be set for non-workforce pool credentials.'
            );
        }
    }

    /**
     * @param array<mixed> $jsonKey
     */
    private static function buildCredentialSource(array $jsonKey): ExternalAccountCredentialSourceInterface
    {
        $credentialSource = $jsonKey['credential_source'];
        if (isset($credentialSource['file'])) {
            return new FileSource(
                $credentialSource['file'],
                $credentialSource['format']['type'] ?? null,
                $credentialSource['format']['subject_token_field_name'] ?? null
            );
        }

        if (
            isset($credentialSource['environment_id'])
            && 1 === preg_match('/^aws(\d+)$/', $credentialSource['environment_id'], $matches)
        ) {
            if ($matches[1] !== '1') {
                throw new InvalidArgumentException(
                    "aws version \"$matches[1]\" is not supported in the current build."
                );
            }
            if (!array_key_exists('regional_cred_verification_url', $credentialSource)) {
                throw new InvalidArgumentException(
                    'The regional_cred_verification_url field is required for aws1 credential source.'
                );
            }

            return new AwsNativeSource(
                $jsonKey['audience'],
                $credentialSource['regional_cred_verification_url'],   // $regionalCredVerificationUrl
                $credentialSource['region_url'] ?? null,               // $regionUrl
                $credentialSource['url'] ?? null,                      // $securityCredentialsUrl
                $credentialSource['imdsv2_session_token_url'] ?? null, // $imdsV2TokenUrl
            );
        }

        if (isset($credentialSource['url'])) {
            return new UrlSource(
                $credentialSource['url'],
                $credentialSource['format']['type'] ?? null,
                $credentialSource['format']['subject_token_field_name'] ?? null,
                $credentialSource['headers'] ?? null,
            );
        }

        if (isset($credentialSource['executable'])) {
            if (!array_key_exists('command', $credentialSource['executable'])) {
                throw new InvalidArgumentException(
                    'executable source requires a command to be set in the JSON file.'
                );
            }

            // Build command environment variables
            $env = [
                'GOOGLE_EXTERNAL_ACCOUNT_AUDIENCE' => $jsonKey['audience'],
                'GOOGLE_EXTERNAL_ACCOUNT_TOKEN_TYPE' => $jsonKey['subject_token_type'],
                // Always set to 0 because interactive mode is not supported.
                'GOOGLE_EXTERNAL_ACCOUNT_INTERACTIVE' => '0',
            ];

            if ($outputFile = $credentialSource['executable']['output_file'] ?? null) {
                $env['GOOGLE_EXTERNAL_ACCOUNT_OUTPUT_FILE'] = $outputFile;
            }

            if ($serviceAccountImpersonationUrl = $jsonKey['service_account_impersonation_url'] ?? null) {
                // Parse email from URL. The formal looks as follows:
                // https://iamcredentials.googleapis.com/v1/projects/-/serviceAccounts/name@project-id.iam.gserviceaccount.com:generateAccessToken
                $regex = '/serviceAccounts\/(?<email>[^:]+):generateAccessToken$/';
                if (preg_match($regex, $serviceAccountImpersonationUrl, $matches)) {
                    $env['GOOGLE_EXTERNAL_ACCOUNT_IMPERSONATED_EMAIL'] = $matches['email'];
                }
            }

            $timeoutMs = $credentialSource['executable']['timeout_millis'] ?? null;

            return new ExecutableSource(
                $credentialSource['executable']['command'],
                $outputFile,
                $timeoutMs ? new ExecutableHandler($env, $timeoutMs) : new ExecutableHandler($env)
            );
        }

        throw new InvalidArgumentException('Unable to determine credential source from json key.');
    }

    /**
     * @param string $stsToken
     * @param callable|null $httpHandler
     *
     * @return array<mixed> {
     *     A set of auth related metadata, containing the following
     *
     *     @type string $access_token
     *     @type int $expires_at
     * }
     */
    private function getImpersonatedAccessToken(string $stsToken, ?callable $httpHandler = null): array
    {
        if (!isset($this->serviceAccountImpersonationUrl)) {
            throw new InvalidArgumentException(
                'service_account_impersonation_url must be set in JSON credentials.'
            );
        }
        $request = new Request(
            'POST',
            $this->serviceAccountImpersonationUrl,
            [
                'Content-Type' => 'application/json',
                'Authorization' => 'Bearer ' . $stsToken,
            ],
            (string) json_encode([
                'lifetime' => sprintf('%ss', OAuth2::DEFAULT_EXPIRY_SECONDS),
                'scope' => explode(' ', $this->auth->getScope()),
            ]),
        );
        if (is_null($httpHandler)) {
            $httpHandler = HttpHandlerFactory::build(HttpClientCache::getHttpClient());
        }
        $response = $httpHandler($request);
        $body = json_decode((string) $response->getBody(), true);
        return [
            'access_token' => $body['accessToken'],
            'expires_at' => strtotime($body['expireTime']),
        ];
    }

    /**
<<<<<<< HEAD
     * @param callable $httpHandler
     * @param array<mixed> $headers [optional] Metrics headers to be inserted
     *     into the token endpoint request present.
=======
     * @param callable|null $httpHandler
>>>>>>> 6b00b66f
     *
     * @return array<mixed> {
     *     A set of auth related metadata, containing the following
     *
     *     @type string $access_token
     *     @type int $expires_at (impersonated service accounts only)
     *     @type int $expires_in (identity pool only)
     *     @type string $issued_token_type (identity pool only)
     *     @type string $token_type (identity pool only)
     * }
     */
<<<<<<< HEAD
    public function fetchAuthToken(callable $httpHandler = null, array $headers = [])
=======
    public function fetchAuthToken(?callable $httpHandler = null)
>>>>>>> 6b00b66f
    {
        $stsToken = $this->auth->fetchAuthToken($httpHandler, $headers);

        if (isset($this->serviceAccountImpersonationUrl)) {
            return $this->getImpersonatedAccessToken($stsToken['access_token'], $httpHandler);
        }

        return $stsToken;
    }

    /**
     * Get the cache token key for the credentials.
     * The cache token key format depends on the type of source
     * The format for the cache key one of the following:
     * FetcherCacheKey.Scope.[ServiceAccount].[TokenType].[WorkforcePoolUserProject]
     * FetcherCacheKey.Audience.[ServiceAccount].[TokenType].[WorkforcePoolUserProject]
     *
     * @return ?string;
     */
    public function getCacheKey(): ?string
    {
        $scopeOrAudience = $this->auth->getAudience();
        if (!$scopeOrAudience) {
            $scopeOrAudience = $this->auth->getScope();
        }

        return $this->auth->getSubjectTokenFetcher()->getCacheKey() .
            '.' . $scopeOrAudience .
            '.' . ($this->serviceAccountImpersonationUrl ?? '') .
            '.' . ($this->auth->getSubjectTokenType() ?? '') .
            '.' . ($this->workforcePoolUserProject ?? '');
    }

    public function getLastReceivedToken()
    {
        return $this->auth->getLastReceivedToken();
    }

    /**
     * Get the quota project used for this API request
     *
     * @return string|null
     */
    public function getQuotaProject()
    {
        return $this->quotaProject;
    }

    /**
     * Get the universe domain used for this API request
     *
     * @return string
     */
    public function getUniverseDomain(): string
    {
        return $this->universeDomain;
    }

    /**
     * Get the project ID.
     *
     * @param callable|null $httpHandler Callback which delivers psr7 request
     * @param string|null $accessToken The access token to use to sign the blob. If
     *        provided, saves a call to the metadata server for a new access
     *        token. **Defaults to** `null`.
     * @return string|null
     */
    public function getProjectId(?callable $httpHandler = null, ?string $accessToken = null)
    {
        if (isset($this->projectId)) {
            return $this->projectId;
        }

        $projectNumber = $this->getProjectNumber() ?: $this->workforcePoolUserProject;
        if (!$projectNumber) {
            return null;
        }

        if (is_null($httpHandler)) {
            $httpHandler = HttpHandlerFactory::build(HttpClientCache::getHttpClient());
        }

        $url = str_replace(
            'UNIVERSE_DOMAIN',
            $this->getUniverseDomain(),
            sprintf(self::CLOUD_RESOURCE_MANAGER_URL, $projectNumber)
        );

        if (is_null($accessToken)) {
            $accessToken = $this->fetchAuthToken($httpHandler)['access_token'];
        }

        $request = new Request('GET', $url, ['authorization' => 'Bearer ' . $accessToken]);
        $response = $httpHandler($request);

        $body = json_decode((string) $response->getBody(), true);
        return $this->projectId = $body['projectId'];
    }

    private function getProjectNumber(): ?string
    {
        $parts = explode('/', $this->auth->getAudience());
        $i = array_search('projects', $parts);
        return $parts[$i + 1] ?? null;
    }

    private function isWorkforcePool(): bool
    {
        $regex = '#//iam\.googleapis\.com/locations/[^/]+/workforcePools/#';
        return preg_match($regex, $this->auth->getAudience()) === 1;
    }
}<|MERGE_RESOLUTION|>--- conflicted
+++ resolved
@@ -251,13 +251,9 @@
     }
 
     /**
-<<<<<<< HEAD
-     * @param callable $httpHandler
+     * @param callable|null $httpHandler
      * @param array<mixed> $headers [optional] Metrics headers to be inserted
      *     into the token endpoint request present.
-=======
-     * @param callable|null $httpHandler
->>>>>>> 6b00b66f
      *
      * @return array<mixed> {
      *     A set of auth related metadata, containing the following
@@ -269,11 +265,7 @@
      *     @type string $token_type (identity pool only)
      * }
      */
-<<<<<<< HEAD
-    public function fetchAuthToken(callable $httpHandler = null, array $headers = [])
-=======
-    public function fetchAuthToken(?callable $httpHandler = null)
->>>>>>> 6b00b66f
+    public function fetchAuthToken(?callable $httpHandler = null, array $headers = [])
     {
         $stsToken = $this->auth->fetchAuthToken($httpHandler, $headers);
 
