<?php
/*
 * Copyright 2023 Google Inc.
 *
 * Licensed under the Apache License, Version 2.0 (the "License");
 * you may not use this file except in compliance with the License.
 * You may obtain a copy of the License at
 *
 *     http://www.apache.org/licenses/LICENSE-2.0
 *
 * Unless required by applicable law or agreed to in writing, software
 * distributed under the License is distributed on an "AS IS" BASIS,
 * WITHOUT WARRANTIES OR CONDITIONS OF ANY KIND, either express or implied.
 * See the License for the specific language governing permissions and
 * limitations under the License.
 */

namespace Google\Auth\Credentials;

use Google\Auth\CredentialSource\AwsNativeSource;
use Google\Auth\CredentialSource\FileSource;
use Google\Auth\CredentialSource\UrlSource;
use Google\Auth\ExternalAccountCredentialSourceInterface;
use Google\Auth\FetchAuthTokenInterface;
use Google\Auth\GetQuotaProjectInterface;
use Google\Auth\GetUniverseDomainInterface;
use Google\Auth\HttpHandler\HttpClientCache;
use Google\Auth\HttpHandler\HttpHandlerFactory;
use Google\Auth\OAuth2;
use Google\Auth\ProjectIdProviderInterface;
use Google\Auth\UpdateMetadataInterface;
use Google\Auth\UpdateMetadataTrait;
use GuzzleHttp\Psr7\Request;
use InvalidArgumentException;

class ExternalAccountCredentials implements
    FetchAuthTokenInterface,
    UpdateMetadataInterface,
    GetQuotaProjectInterface,
<<<<<<< HEAD
    GetUniverseDomainInterface,
    ProjectIdProviderInterface
=======
    GetUniverseDomainInterface
>>>>>>> af57b972
{
    use UpdateMetadataTrait;

    private const EXTERNAL_ACCOUNT_TYPE = 'external_account';
    private const CLOUD_RESOURCE_MANAGER_URL='https://cloudresourcemanager.UNIVERSE_DOMAIN/v1/projects/%s';

    private OAuth2 $auth;
    private ?string $quotaProject;
    private ?string $serviceAccountImpersonationUrl;
<<<<<<< HEAD
    private ?string $workforcePoolUserProject;
    private ?string $projectId;
=======
>>>>>>> af57b972
    private string $universeDomain;

    /**
     * @param string|string[] $scope   The scope of the access request, expressed either as an array
     *                                 or as a space-delimited string.
     * @param array<mixed>    $jsonKey JSON credentials as an associative array.
     */
    public function __construct(
        $scope,
        array $jsonKey
    ) {
        if (!array_key_exists('type', $jsonKey)) {
            throw new InvalidArgumentException('json key is missing the type field');
        }
        if ($jsonKey['type'] !== self::EXTERNAL_ACCOUNT_TYPE) {
            throw new InvalidArgumentException(sprintf(
                'expected "%s" type but received "%s"',
                self::EXTERNAL_ACCOUNT_TYPE,
                $jsonKey['type']
            ));
        }

        if (!array_key_exists('token_url', $jsonKey)) {
            throw new InvalidArgumentException(
                'json key is missing the token_url field'
            );
        }

        if (!array_key_exists('audience', $jsonKey)) {
            throw new InvalidArgumentException(
                'json key is missing the audience field'
            );
        }

        if (!array_key_exists('subject_token_type', $jsonKey)) {
            throw new InvalidArgumentException(
                'json key is missing the subject_token_type field'
            );
        }

        if (!array_key_exists('credential_source', $jsonKey)) {
            throw new InvalidArgumentException(
                'json key is missing the credential_source field'
            );
        }

        if (array_key_exists('service_account_impersonation_url', $jsonKey)) {
            $this->serviceAccountImpersonationUrl = $jsonKey['service_account_impersonation_url'];
        }

        $this->quotaProject = $jsonKey['quota_project_id'] ?? null;
<<<<<<< HEAD
        $this->workforcePoolUserProject = $jsonKey['workforce_pool_user_project'] ?? null;
=======
>>>>>>> af57b972
        $this->universeDomain = $jsonKey['universe_domain'] ?? GetUniverseDomainInterface::DEFAULT_UNIVERSE_DOMAIN;

        $this->auth = new OAuth2([
            'tokenCredentialUri' => $jsonKey['token_url'],
            'audience' => $jsonKey['audience'],
            'scope' => $scope,
            'subjectTokenType' => $jsonKey['subject_token_type'],
            'subjectTokenFetcher' => self::buildCredentialSource($jsonKey),
            'additionalOptions' => $this->workforcePoolUserProject
                ? ['userProject' => $this->workforcePoolUserProject]
                : [],
        ]);
    }

    /**
     * @param array<mixed> $jsonKey
     */
    private static function buildCredentialSource(array $jsonKey): ExternalAccountCredentialSourceInterface
    {
        $credentialSource = $jsonKey['credential_source'];
        if (isset($credentialSource['file'])) {
            return new FileSource(
                $credentialSource['file'],
                $credentialSource['format']['type'] ?? null,
                $credentialSource['format']['subject_token_field_name'] ?? null
            );
        }

        if (
            isset($credentialSource['environment_id'])
            && 1 === preg_match('/^aws(\d+)$/', $credentialSource['environment_id'], $matches)
        ) {
            if ($matches[1] !== '1') {
                throw new InvalidArgumentException(
                    "aws version \"$matches[1]\" is not supported in the current build."
                );
            }
            if (!array_key_exists('regional_cred_verification_url', $credentialSource)) {
                throw new InvalidArgumentException(
                    'The regional_cred_verification_url field is required for aws1 credential source.'
                );
            }
            if (!array_key_exists('audience', $jsonKey)) {
                throw new InvalidArgumentException(
                    'aws1 credential source requires an audience to be set in the JSON file.'
                );
            }

            return new AwsNativeSource(
                $jsonKey['audience'],
                $credentialSource['regional_cred_verification_url'],   // $regionalCredVerificationUrl
                $credentialSource['region_url'] ?? null,               // $regionUrl
                $credentialSource['url'] ?? null,                      // $securityCredentialsUrl
                $credentialSource['imdsv2_session_token_url'] ?? null, // $imdsV2TokenUrl
            );
        }

        if (isset($credentialSource['url'])) {
            return new UrlSource(
                $credentialSource['url'],
                $credentialSource['format']['type'] ?? null,
                $credentialSource['format']['subject_token_field_name'] ?? null,
                $credentialSource['headers'] ?? null,
            );
        }

        throw new InvalidArgumentException('Unable to determine credential source from json key.');
    }
    /**
     * @param string $stsToken
     * @param callable $httpHandler
     *
     * @return array<mixed> {
     *     A set of auth related metadata, containing the following
     *
     *     @type string $access_token
     *     @type int $expires_at
     * }
     */
    private function getImpersonatedAccessToken(string $stsToken, callable $httpHandler = null): array
    {
        if (!isset($this->serviceAccountImpersonationUrl)) {
            throw new InvalidArgumentException(
                'service_account_impersonation_url must be set in JSON credentials.'
            );
        }
        $request = new Request(
            'POST',
            $this->serviceAccountImpersonationUrl,
            [
                'Content-Type' => 'application/json',
                'Authorization' => 'Bearer ' . $stsToken,
            ],
            (string) json_encode([
                'lifetime' => sprintf('%ss', OAuth2::DEFAULT_EXPIRY_SECONDS),
                'scope' => $this->auth->getScope(),
            ]),
        );
        if (is_null($httpHandler)) {
            $httpHandler = HttpHandlerFactory::build(HttpClientCache::getHttpClient());
        }
        $response = $httpHandler($request);
        $body = json_decode((string) $response->getBody(), true);
        return [
            'access_token'  => $body['accessToken'],
            'expires_at'    => strtotime($body['expireTime']),
        ];
    }

    /**
     * @param callable $httpHandler
     *
     * @return array<mixed> {
     *     A set of auth related metadata, containing the following
     *
     *     @type string $access_token
     *     @type int $expires_at (impersonated service accounts only)
     *     @type int $expires_in (identity pool only)
     *     @type string $issued_token_type (identity pool only)
     *     @type string $token_type (identity pool only)
     * }
     */
    public function fetchAuthToken(callable $httpHandler = null)
    {
        $stsToken = $this->auth->fetchAuthToken($httpHandler);

        if (isset($this->serviceAccountImpersonationUrl)) {
            return $this->getImpersonatedAccessToken($stsToken['access_token'], $httpHandler);
        }

        return $stsToken;
    }

    public function getCacheKey()
    {
        return $this->auth->getCacheKey();
    }

    public function getLastReceivedToken()
    {
        return $this->auth->getLastReceivedToken();
    }

    /**
     * Get the quota project used for this API request
     *
     * @return string|null
     */
    public function getQuotaProject()
    {
        return $this->quotaProject;
    }

    /**
     * Get the universe domain used for this API request
     *
     * @return string
     */
    public function getUniverseDomain(): string
    {
        return $this->universeDomain;
    }
<<<<<<< HEAD

    /**
     * Get the project ID.
     *
     * @param callable $httpHandler Callback which delivers psr7 request
     * @param string $accessToken The access token to use to sign the blob. If
     *        provided, saves a call to the metadata server for a new access
     *        token. **Defaults to** `null`.
     * @return string|null
     */
    public function getProjectId(callable $httpHandler = null, string $accessToken = null)
    {
        if (isset($this->projectId)) {
            return $this->projectId;
        }

        $projectNumber = $this->getProjectNumber() ?: $this->workforcePoolUserProject;
        if (!$projectNumber) {
            return null;
        }

        if (is_null($httpHandler)) {
            $httpHandler = HttpHandlerFactory::build(HttpClientCache::getHttpClient());
        }

        $url = str_replace(
            'UNIVERSE_DOMAIN',
            $this->getUniverseDomain(),
            sprintf(self::CLOUD_RESOURCE_MANAGER_URL, $projectNumber)
        );

        if (is_null($accessToken)) {
            $accessToken = $this->fetchAuthToken($httpHandler)['access_token'];
        }

        $request = new Request('GET', $url, ['authorization' => 'Bearer ' . $accessToken]);
        $response = $httpHandler($request);

        $body = json_decode((string) $response->getBody(), true);
        return $this->projectId = $body['projectId'];
    }

    private function getProjectNumber(): ?string
    {
        $parts = explode('/', $this->auth->getAudience());
        $i = array_search('projects', $parts);
        return $parts[$i + 1] ?? null;
    }
=======
>>>>>>> af57b972
}<|MERGE_RESOLUTION|>--- conflicted
+++ resolved
@@ -37,12 +37,8 @@
     FetchAuthTokenInterface,
     UpdateMetadataInterface,
     GetQuotaProjectInterface,
-<<<<<<< HEAD
     GetUniverseDomainInterface,
     ProjectIdProviderInterface
-=======
-    GetUniverseDomainInterface
->>>>>>> af57b972
 {
     use UpdateMetadataTrait;
 
@@ -52,11 +48,8 @@
     private OAuth2 $auth;
     private ?string $quotaProject;
     private ?string $serviceAccountImpersonationUrl;
-<<<<<<< HEAD
     private ?string $workforcePoolUserProject;
     private ?string $projectId;
-=======
->>>>>>> af57b972
     private string $universeDomain;
 
     /**
@@ -108,10 +101,7 @@
         }
 
         $this->quotaProject = $jsonKey['quota_project_id'] ?? null;
-<<<<<<< HEAD
         $this->workforcePoolUserProject = $jsonKey['workforce_pool_user_project'] ?? null;
-=======
->>>>>>> af57b972
         $this->universeDomain = $jsonKey['universe_domain'] ?? GetUniverseDomainInterface::DEFAULT_UNIVERSE_DOMAIN;
 
         $this->auth = new OAuth2([
@@ -180,6 +170,7 @@
 
         throw new InvalidArgumentException('Unable to determine credential source from json key.');
     }
+
     /**
      * @param string $stsToken
      * @param callable $httpHandler
@@ -274,7 +265,6 @@
     {
         return $this->universeDomain;
     }
-<<<<<<< HEAD
 
     /**
      * Get the project ID.
@@ -323,6 +313,4 @@
         $i = array_search('projects', $parts);
         return $parts[$i + 1] ?? null;
     }
-=======
->>>>>>> af57b972
 }