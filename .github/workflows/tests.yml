name: Test Suite
on:
  push:
    branches: [ main ]
  pull_request:

jobs:
    test:
        runs-on: ubuntu-latest
        strategy:
            matrix:
<<<<<<< HEAD
                php: [ "7.1", "7.2", "7.3", "7.4", "8.0", "8.1" ]
=======
                php: [ "5.6", "7.0", "7.1", "7.2", "7.3", "7.4", "8.0", "8.1" ]
>>>>>>> 31e5d24d
        name: PHP ${{matrix.php }} Unit Test
        steps:
            - uses: actions/checkout@v3
            - name: Setup PHP
              uses: shivammathur/setup-php@v2
              with:
                php-version: ${{ matrix.php }}
            - name: Install Dependencies
              uses: nick-invision/retry@v2
              with:
                timeout_minutes: 10
                max_attempts: 3
                command: composer install
<<<<<<< HEAD
=======
            - if: ${{ contains(fromJson('["5.6", "7.0", "7.1"]'), matrix.php)}}
              name: Run PHPUnit Patches
              run: sh .github/apply-phpunit-patches.sh
>>>>>>> 31e5d24d
            - name: Run Script
              run: vendor/bin/phpunit
    test_lowest:
        runs-on: ubuntu-latest
        strategy:
            matrix:
<<<<<<< HEAD
                php: [ "7.1", "7.2" ]
=======
                php: [ "5.6", "7.2" ]
>>>>>>> 31e5d24d
        name: PHP ${{matrix.php }} Unit Test Prefer Lowest
        steps:
            - uses: actions/checkout@v3
            - name: Setup PHP
              uses: shivammathur/setup-php@v2
              with:
                php-version: ${{ matrix.php }}
            - name: Install Dependencies
              uses: nick-invision/retry@v2
              with:
                timeout_minutes: 10
                max_attempts: 3
                command: composer update --prefer-lowest
            - if: ${{ matrix.php == '5.6' }}
              name: Run PHPUnit Patches
              run: sh .github/apply-phpunit-patches.sh
            - name: Run Script
              run: vendor/bin/phpunit
    guzzle6:
        runs-on: ubuntu-latest
        strategy:
            matrix:
                php: [ "7.2" ]
        name: PHP ${{ matrix.php }} Unit Test Guzzle 6
        steps:
            - uses: actions/checkout@v3
            - name: Setup PHP
              uses: shivammathur/setup-php@v2
              with:
                php-version: ${{ matrix.php }}
            - name: Install Dependencies
              uses: nick-invision/retry@v2
              with:
                timeout_minutes: 10
                max_attempts: 3
                command: composer require guzzlehttp/guzzle:^6 && composer update
            - name: Run Script
              run: vendor/bin/phpunit
    style:
        runs-on: ubuntu-latest
        name: PHP Style Check
        steps:
            - uses: actions/checkout@v3
            - name: Setup PHP
              uses: shivammathur/setup-php@v2
              with:
                php-version: "8.0"
            - name: Install Dependencies
              uses: nick-invision/retry@v2
              with:
                timeout_minutes: 10
                max_attempts: 3
                command: composer install
            - name: Run Script
              run: |
                composer require friendsofphp/php-cs-fixer:^3.0
                vendor/bin/php-cs-fixer fix --dry-run --diff<|MERGE_RESOLUTION|>--- conflicted
+++ resolved
@@ -9,11 +9,7 @@
         runs-on: ubuntu-latest
         strategy:
             matrix:
-<<<<<<< HEAD
                 php: [ "7.1", "7.2", "7.3", "7.4", "8.0", "8.1" ]
-=======
-                php: [ "5.6", "7.0", "7.1", "7.2", "7.3", "7.4", "8.0", "8.1" ]
->>>>>>> 31e5d24d
         name: PHP ${{matrix.php }} Unit Test
         steps:
             - uses: actions/checkout@v3
@@ -27,23 +23,13 @@
                 timeout_minutes: 10
                 max_attempts: 3
                 command: composer install
-<<<<<<< HEAD
-=======
-            - if: ${{ contains(fromJson('["5.6", "7.0", "7.1"]'), matrix.php)}}
-              name: Run PHPUnit Patches
-              run: sh .github/apply-phpunit-patches.sh
->>>>>>> 31e5d24d
             - name: Run Script
               run: vendor/bin/phpunit
     test_lowest:
         runs-on: ubuntu-latest
         strategy:
             matrix:
-<<<<<<< HEAD
                 php: [ "7.1", "7.2" ]
-=======
-                php: [ "5.6", "7.2" ]
->>>>>>> 31e5d24d
         name: PHP ${{matrix.php }} Unit Test Prefer Lowest
         steps:
             - uses: actions/checkout@v3
