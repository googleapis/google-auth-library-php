name: Test Suite
on:
  push:
    branches: [ main ]
  pull_request:

permissions:
  contents: read
jobs:
    test:
        strategy:
            matrix:
<<<<<<< HEAD
                php: [ "8.1", "8.2", "8.3" ]
        name: PHP ${{matrix.php }} Unit Test
=======
                php: [ "8.0", "8.1", "8.2", "8.3" ]
                os: [ ubuntu-latest ]
                include:
                  - os: windows-latest
                    php: "8.1"
        runs-on: ${{ matrix.os }}
        name: PHP ${{ matrix.php }} Unit Test ${{ matrix.os == 'windows-latest' && 'on Windows' || '' }}
>>>>>>> e10dc3fb
        steps:
            - uses: actions/checkout@v4
            - name: Setup PHP
              uses: shivammathur/setup-php@v2
              with:
                php-version: ${{ matrix.php }}
                extensions: ${{ matrix.os == 'windows-latest' && 'gmp, php_com_dotnet' || '' }}
            - name: Install Dependencies
              uses: nick-invision/retry@v3
              with:
                timeout_minutes: 10
                max_attempts: 3
                command: composer install
            - name: Run Script
              run: vendor/bin/phpunit ${{ matrix.os == 'windows-latest' && '--filter GCECredentialsTest' || '' }}
    test_lowest:
        runs-on: ubuntu-latest
        name: Test Prefer Lowest
        steps:
            - uses: actions/checkout@v4
            - name: Setup PHP
              uses: shivammathur/setup-php@v2
              with:
                php-version: "8.1"
            - name: Install Dependencies
              uses: nick-invision/retry@v3
              with:
                timeout_minutes: 10
                max_attempts: 3
                command: composer update --prefer-lowest
            - name: Run Script
              run: vendor/bin/phpunit

    style:
      name: PHP Style Check
      uses: GoogleCloudPlatform/php-tools/.github/workflows/code-standards.yml@main

    staticanalysis:
      name: PHPStan Static Analysis
      uses: GoogleCloudPlatform/php-tools/.github/workflows/static-analysis.yml@main
      with:
        autoload-file: tests/phpstan-autoload.php<|MERGE_RESOLUTION|>--- conflicted
+++ resolved
@@ -10,18 +10,13 @@
     test:
         strategy:
             matrix:
-<<<<<<< HEAD
                 php: [ "8.1", "8.2", "8.3" ]
-        name: PHP ${{matrix.php }} Unit Test
-=======
-                php: [ "8.0", "8.1", "8.2", "8.3" ]
                 os: [ ubuntu-latest ]
                 include:
                   - os: windows-latest
                     php: "8.1"
         runs-on: ${{ matrix.os }}
         name: PHP ${{ matrix.php }} Unit Test ${{ matrix.os == 'windows-latest' && 'on Windows' || '' }}
->>>>>>> e10dc3fb
         steps:
             - uses: actions/checkout@v4
             - name: Setup PHP
