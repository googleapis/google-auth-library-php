name: Test Suite
on:
  push:
    branches: [ main ]
  pull_request:

jobs:
    test:
        runs-on: ubuntu-latest
        strategy:
            matrix:
                php: [ "5.6", "7.0", "7.1", "7.2", "7.3", "7.4", "8.0" ]
        name: PHP ${{matrix.php }} Unit Test
        steps:
            - uses: actions/checkout@v3
            - name: Setup PHP
              uses: shivammathur/setup-php@v2
              with:
                php-version: ${{ matrix.php }}
            - if: ${{ matrix.php != '8.0' }}
              name: Install Dependencies
              uses: nick-invision/retry@v2
              with:
                timeout_minutes: 10
                max_attempts: 3
                command: composer install
            - if: ${{ matrix.php == '8.0' }}
              name: Install Dependencies (PHP 8.0)
              uses: nick-invision/retry@v2
              with:
                timeout_minutes: 10
                max_attempts: 3
                command: |
                  composer remove --dev --ignore-platform-reqs phpunit/phpunit
                  composer require --dev --ignore-platform-reqs --update-with-all-dependencies phpunit/phpunit:^7
            - if: ${{ matrix.php == '5.6' || matrix.php == '7.0' || matrix.php == '7.1' }}
              name: Run PHPUnit Patches
              run: sh .github/apply-phpunit-patches.sh
            - name: Run Script
              run: vendor/bin/phpunit
    test_lowest:
        runs-on: ubuntu-latest
        strategy:
            matrix:
                operating-system: [ ubuntu-latest ]
                php: [ "5.6", "7.2" ]
        name: PHP ${{matrix.php }} Unit Test Prefer Lowest
        steps:
            - uses: actions/checkout@v3
            - name: Setup PHP
              uses: shivammathur/setup-php@v2
              with:
                php-version: ${{ matrix.php }}
            - name: Install Dependencies
              uses: nick-invision/retry@v2
              with:
                timeout_minutes: 10
                max_attempts: 3
                command: composer update --prefer-lowest
            - if: ${{ matrix.php == '5.6' || matrix.php == '7.0' || matrix.php == '7.1' }}
              name: Run PHPUnit Patches
              run: sh .github/apply-phpunit-patches.sh
            - name: Run Script
              run: vendor/bin/phpunit
    guzzle6:
        runs-on: ubuntu-latest
        strategy:
            matrix:
                operating-system: [ ubuntu-latest ]
                php: [ "7.2" ]
        name: PHP ${{ matrix.php }} Unit Test Guzzle 6
        steps:
            - uses: actions/checkout@v3
            - name: Setup PHP
              uses: shivammathur/setup-php@v2
              with:
                php-version: ${{ matrix.php }}
            - name: Install Dependencies
              uses: nick-invision/retry@v2
              with:
                timeout_minutes: 10
                max_attempts: 3
                command: composer require guzzlehttp/guzzle:^6 && composer update
            - name: Run Script
              run: vendor/bin/phpunit
<<<<<<< HEAD
=======
    # use dockerfiles for oooooolllllldddd versions of php, setup-php times out for those.
    test_php55:
        name: "PHP 5.5 Unit Test"
        runs-on: ubuntu-latest
        steps:
        - name: Checkout
          uses: actions/checkout@v3
        - name: Run Unit Tests
          uses: docker://php:5.5-cli
          with:
            entrypoint: ./.github/actions/unittest/entrypoint.sh
    test_php55_lowest:
        name: "PHP 5.5 Unit Test Prefer Lowest"
        runs-on: ubuntu-latest
        steps:
        - name: Checkout
          uses: actions/checkout@v3
        - name: Run Unit Tests
          uses: docker://php:5.5-cli
          env:
            composerargs: "--prefer-lowest"
          with:
            entrypoint: ./.github/actions/unittest/entrypoint.sh
    test_php54:
        name: "PHP 5.4 Unit Test"
        runs-on: ubuntu-latest
        steps:
        - name: Checkout
          uses: actions/checkout@v3
        - name: Run Unit Tests
          uses: docker://php:5.4-cli
          with:
            entrypoint: ./.github/actions/unittest/entrypoint.sh
    test_php54_lowest:
        name: "PHP 5.4 Unit Test Prefer Lowest"
        runs-on: ubuntu-latest
        steps:
        - name: Checkout
          uses: actions/checkout@v3
        - name: Run Unit Tests
          uses: docker://php:5.4-cli
          env:
            composerargs: "--prefer-lowest"
          with:
            entrypoint: ./.github/actions/unittest/entrypoint.sh
>>>>>>> fb8f8814
    style:
        runs-on: ubuntu-latest
        name: PHP Style Check
        steps:
            - uses: actions/checkout@v3
            - name: Setup PHP
              uses: shivammathur/setup-php@v2
              with:
                php-version: "7.4"
            - name: Install Dependencies
              uses: nick-invision/retry@v2
              with:
                timeout_minutes: 10
                max_attempts: 3
                command: composer install
            - name: Run Script
              run: |
                composer require friendsofphp/php-cs-fixer:^3.0
                vendor/bin/php-cs-fixer fix --dry-run --diff<|MERGE_RESOLUTION|>--- conflicted
+++ resolved
@@ -83,54 +83,6 @@
                 command: composer require guzzlehttp/guzzle:^6 && composer update
             - name: Run Script
               run: vendor/bin/phpunit
-<<<<<<< HEAD
-=======
-    # use dockerfiles for oooooolllllldddd versions of php, setup-php times out for those.
-    test_php55:
-        name: "PHP 5.5 Unit Test"
-        runs-on: ubuntu-latest
-        steps:
-        - name: Checkout
-          uses: actions/checkout@v3
-        - name: Run Unit Tests
-          uses: docker://php:5.5-cli
-          with:
-            entrypoint: ./.github/actions/unittest/entrypoint.sh
-    test_php55_lowest:
-        name: "PHP 5.5 Unit Test Prefer Lowest"
-        runs-on: ubuntu-latest
-        steps:
-        - name: Checkout
-          uses: actions/checkout@v3
-        - name: Run Unit Tests
-          uses: docker://php:5.5-cli
-          env:
-            composerargs: "--prefer-lowest"
-          with:
-            entrypoint: ./.github/actions/unittest/entrypoint.sh
-    test_php54:
-        name: "PHP 5.4 Unit Test"
-        runs-on: ubuntu-latest
-        steps:
-        - name: Checkout
-          uses: actions/checkout@v3
-        - name: Run Unit Tests
-          uses: docker://php:5.4-cli
-          with:
-            entrypoint: ./.github/actions/unittest/entrypoint.sh
-    test_php54_lowest:
-        name: "PHP 5.4 Unit Test Prefer Lowest"
-        runs-on: ubuntu-latest
-        steps:
-        - name: Checkout
-          uses: actions/checkout@v3
-        - name: Run Unit Tests
-          uses: docker://php:5.4-cli
-          env:
-            composerargs: "--prefer-lowest"
-          with:
-            entrypoint: ./.github/actions/unittest/entrypoint.sh
->>>>>>> fb8f8814
     style:
         runs-on: ubuntu-latest
         name: PHP Style Check
