--- conflicted
+++ resolved
@@ -5,13 +5,11 @@
             - main
         tags:
             - "*"
-<<<<<<< HEAD
         workflow_dispatch:
 
-=======
 permissions:
   contents: read
->>>>>>> 378f5d03
+
 jobs:
     docs:
         name: "Generate Project Documentation"
