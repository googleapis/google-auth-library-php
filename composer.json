{
  "name": "google/auth",
  "type": "library",
  "description": "Google Auth Library for PHP",
  "keywords": ["google", "oauth2", "authentication"],
  "homepage": "http://github.com/google/google-auth-library-php",
  "license": "Apache-2.0",
  "support": {
    "docs": "https://googleapis.github.io/google-auth-library-php/main/"
  },
  "require": {
<<<<<<< HEAD
    "php": ">=5.6",
    "firebase/php-jwt": "^5.5||^6.0",
=======
    "php": "^7.1||^8.0",
    "firebase/php-jwt": "~5.0",
>>>>>>> 321e5b6b
    "guzzlehttp/guzzle": "^6.2.1|^7.0",
    "guzzlehttp/psr7": "^1.7|^2.0",
    "psr/http-message": "^1.0",
    "psr/cache": "^1.0|^2.0|^3.0"
  },
  "require-dev": {
    "guzzlehttp/promises": "0.1.1|^1.3",
    "squizlabs/php_codesniffer": "^3.5",
    "phpunit/phpunit": "^7.5||^8.5",
    "phpspec/prophecy-phpunit": "^1.1",
    "sebastian/comparator": ">=1.2.3",
    "phpseclib/phpseclib": "^2.0.31",
    "kelvinmo/simplejwt": "^0.2.5|^0.5.1"
  },
  "suggest": {
    "phpseclib/phpseclib": "May be used in place of OpenSSL for signing strings or for token management. Please require version ^2."
  },
  "autoload": {
    "psr-4": {
      "Google\\Auth\\": "src"
    }
  },
  "autoload-dev": {
    "psr-4": {
      "Google\\Auth\\Tests\\": "tests"
    }
  }
}<|MERGE_RESOLUTION|>--- conflicted
+++ resolved
@@ -9,13 +9,8 @@
     "docs": "https://googleapis.github.io/google-auth-library-php/main/"
   },
   "require": {
-<<<<<<< HEAD
-    "php": ">=5.6",
+    "php": "^7.1||^8.0",
     "firebase/php-jwt": "^5.5||^6.0",
-=======
-    "php": "^7.1||^8.0",
-    "firebase/php-jwt": "~5.0",
->>>>>>> 321e5b6b
     "guzzlehttp/guzzle": "^6.2.1|^7.0",
     "guzzlehttp/psr7": "^1.7|^2.0",
     "psr/http-message": "^1.0",
