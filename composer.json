{
  "name": "google/auth",
  "type": "library",
  "description": "Google Auth Library for PHP",
  "keywords": ["google", "oauth2", "authentication"],
  "homepage": "http://github.com/google/google-auth-library-php",
  "license": "Apache-2.0",
  "require": {
    "php": ">=5.4",
    "firebase/php-jwt": "~2.0|~3.0|~4.0|~5.0",
    "guzzlehttp/guzzle": "~5.3.1|~6.0",
    "guzzlehttp/psr7": "~1.2",
    "psr/http-message": "^1.0",
    "psr/cache": "^1.0"
  },
  "require-dev": {
<<<<<<< HEAD
    "phpunit/phpunit": "^4.8.36",
    "friendsofphp/php-cs-fixer": "^1.11"
=======
    "guzzlehttp/promises": "0.1.1|^1.3",
    "friendsofphp/php-cs-fixer": "^1.11",
    "phpunit/phpunit": "^4.8",
    "sebastian/comparator": ">=1.2.3"
>>>>>>> 409d7f81
  },
  "autoload": {
    "psr-4": {
      "Google\\Auth\\": "src"
    }
  }
}<|MERGE_RESOLUTION|>--- conflicted
+++ resolved
@@ -14,15 +14,10 @@
     "psr/cache": "^1.0"
   },
   "require-dev": {
-<<<<<<< HEAD
-    "phpunit/phpunit": "^4.8.36",
-    "friendsofphp/php-cs-fixer": "^1.11"
-=======
     "guzzlehttp/promises": "0.1.1|^1.3",
     "friendsofphp/php-cs-fixer": "^1.11",
-    "phpunit/phpunit": "^4.8",
+    "phpunit/phpunit": "^4.8.36",
     "sebastian/comparator": ">=1.2.3"
->>>>>>> 409d7f81
   },
   "autoload": {
     "psr-4": {
