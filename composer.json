--- conflicted
+++ resolved
@@ -19,13 +19,8 @@
   "require-dev": {
     "guzzlehttp/promises": "0.1.1|^1.3",
     "squizlabs/php_codesniffer": "^3.5",
-<<<<<<< HEAD
     "phpunit/phpunit": "^7.5||^9.0.0",
-    "phpspec/prophecy-phpunit": "^1.1",
-=======
-    "phpunit/phpunit": "^7.5||^8.5",
     "phpspec/prophecy-phpunit": "^1.1||^2.0",
->>>>>>> b26bb5bf
     "sebastian/comparator": ">=1.2.3",
     "phpseclib/phpseclib": "^2.0.31",
     "kelvinmo/simplejwt": "^0.2.5|^0.5.1"
